"""
Created on 19.07.2014

@author: Jan-Hendrik Prinz
@author: David W. H. Swenson
"""

import random
import logging
import abc

import numpy as np

import openpathsampling as paths
from openpathsampling.base import StorableNamedObject, StorableObject
from ops_logging import initialization_logging
from treelogic import TreeMixin

logger = logging.getLogger(__name__)
init_log = logging.getLogger('openpathsampling.initialization')

# TODO: Remove if really not used anymore otherwise might move to utils or tools
def make_list_of_pairs(l):
    """
    Converts input from several possible formats into a list of pairs: used
    to clean input for swap-like moves.

    Allowed input formats:
    * flat list of length 2N
    * list of pairs
    * None (returns None)

    Anything else will lead to a ValueError or AssertionError
    """
    if l is None:
        return None

    len_l = len(l) # raises TypeError, avoids everything else

    # based on first element, decide whether this should be a list of lists
    # or a flat list
    try:
        len_l0 = len(l[0])
        list_of_lists = True
    except TypeError:
        list_of_lists = False

    if list_of_lists:
        for elem in l:
            assert len(elem)==2, "List of lists: inner list length != 2"
        outlist = l
    else:
        assert len(l) % 2 == 0, "Flattened list: length not divisible by 2"
        outlist = [
            [a, b] for (a, b) in zip(l[slice(0, None, 2)], l[slice(1, None,2 )])
        ]
    # Note that one thing we don't check is whether the items are of the
    # same type. That might be worth doing someday; for now, we trust that
    # part to work.
    return outlist


class PathMover(TreeMixin, StorableNamedObject):
    """
    A PathMover is the description of a move in replica space.
    
    Notes
    -----
    A pathmover takes a SampleSet() and returns PathMoveChange() that is
    used to change the old SampleSet() to the new one.

    SampleSet1 + PathMoveChange1 => SampleSet2

    A PathMoveChange is effectively a list of Samples. The change acts upon
    a SampleSet by replacing existing Samples in the same ensemble
    sequentially.

    SampleSet({samp1(ens1), samp2(ens2), samp3(ens3)}) +
        PathMoveChange([samp4(ens2)])
        => SampleSet({samp1(ens1), samp4(ens2), samp3(ens3)})

    Note, that a SampleSet is an unordered list (or a set). Hence the ordering
    in the example is arbitrary.
    
    Potential future change: `engine` is not needed for all PathMovers
    (replica exchange, ensemble hopping, path reversal, and moves which
    combine these [state swap] have no need for the engine). Maybe that
    should be moved into only the ensembles that need it? ~~~DWHS

    Also, I agree with the separating trial and acceptance. We might choose
    to use a different acceptance criterion than Metropolis. For example,
    the "waste recycling" approach recently re-discovered by Frenkel (see
    also work by Athenes, Jourdain, and old work by Kalos) might be
    interesting. I think the best way to do this is to keep the acceptance
    in the PathMover, but have it be a separate class ~~~DWHS
    """

<<<<<<< HEAD
    _node_type = TreeMixin.NODE_TYPE_ALL
=======
    __metaclass__ = abc.ABCMeta
>>>>>>> fe0089dc

    def __init__(self):
        StorableNamedObject.__init__(self)

        self._in_ensembles = None
        self._out_ensembles = None
        self._len = None

#        initialization_logging(logger=init_log, obj=self,
#                               entries=['ensembles'])

    _is_ensemble_change_mover = None

    @property
    def is_ensemble_change_mover(self):
        if self._is_ensemble_change_mover is None:
            return False
        else:
            return self._is_ensemble_change_mover

    _is_canonical = None
    @property
    def is_canonical(self):
        return self._is_canonical

    @property
    def default_name(self):
        return self.__class__.__name__[:-5]

    # +-------------------------------------------------------------------------
    # | tree implementation overrides
    # +-------------------------------------------------------------------------

    @property
    def _subnodes(self):
        return self.submovers

    @property
    def identifier(self):
        return self

    @staticmethod
    def _default_match(original, test):
        if test is original.identifier:
            return True
        elif isinstance(test, paths.PathMover):
            return original.identifier is test
        elif type(test) is type and issubclass(test, paths.PathMover):
            return original.identifier.__class__ is test
        elif type(test) is str:
            return original.name == test
        else:
            return False

    @property
    def submovers(self):
        """
        Returns a list of submovers

        Returns
        -------
        list of openpathsampling.PathMover
            the list of sub-movers
        """
        return []

    def __contains__(self, item):
        if isinstance(item, paths.PathMoveChange):
            return item.unique in self

        return super(PathMover, self).__contains__(item)

    @staticmethod
    def _flatten(ensembles):
        if type(ensembles) is list:
            return [s for ens in ensembles for s in PathMover._flatten(ens)]
        else:
            return [ensembles]

    def _ensemble_signature(self, as_set=False):
        """Return tuple form of (input_ensembles, output_ensembles).
        
        Useful for MoveScheme, e.g., identifying which movers should be
        removed as part of a replacement.
        """
        inp = tuple(self.input_ensembles)
        out = tuple(self.output_ensembles)
        if as_set:
            inp = set(inp)
            out = set(out)
        return (inp, out)
               
    @property
    def ensemble_signature(self):
        return self._ensemble_signature(as_set=False)

    @property
    def ensemble_signature_set(self):
        return self._ensemble_signature(as_set=True)

    @property
    def input_ensembles(self):
        """Return a list of possible used ensembles for this mover

        This list contains all Ensembles from which this mover might pick
        samples. This is very useful to determine on which ensembles a
        mover acts for analysis and sanity checking.

        Returns
        -------
        list of Ensemble
            the list of input ensembles
        """
        if self._in_ensembles is None:
            ensembles = self._get_in_ensembles()

            self._in_ensembles = list(set(self._flatten(ensembles)))

        return self._in_ensembles

    @property
    def output_ensembles(self):
        """Return a list of possible returned ensembles for this mover

        This list contains all Ensembles for which this mover might return
        samples. This is very useful to determine on which ensembles a
        mover affects in later steps for analysis and sanity checking.

        Returns
        -------
        list of Ensemble
            the list of output ensembles
        """

        if self._out_ensembles is None:
            ensembles = self._get_out_ensembles()

            self._out_ensembles = list(set(self._flatten(ensembles)))

        return self._out_ensembles

    def _get_in_ensembles(self):
        """Function that computes the list of input ensembles
        """
        return []

    def _get_out_ensembles(self):
        """Function that computes the list of output ensembles

        Default is the same as in_ensembles
        """
        return self._get_in_ensembles()

    @staticmethod
    def legal_sample_set(globalstate, ensembles=None, replicas='all'):
        """
        This returns all the samples from globalstate which are in both
        self.replicas and the parameter ensembles. If ensembles is None, we
        use self.ensembles. If you want all ensembles allowed, pass
        ensembles='all'.
        """
        mover_replicas = globalstate.replica_list()

        if replicas == 'all':
            selected_replicas = globalstate.replica_list()
        else:
            selected_replicas = replicas

        reps = list(set(mover_replicas) & set(selected_replicas))
        rep_samples = []
        for rep in reps:
            rep_samples.extend(globalstate.all_from_replica(rep))

        # logger.debug("ensembles = " + str([ensembles]))
        # logger.debug("self.ensembles = " + str(self.ensembles))
        if ensembles is None:
            ensembles = 'all'

        if ensembles == 'all':
            legal_samples = rep_samples
        else:
            ens_samples = []
            if type(ensembles) is not list:
                ensembles = [ensembles]
            for ens in ensembles:
                # try:
                #     ens_samples.extend(globalstate.all_from_ensemble(ens[0]))
                # except TypeError:
                ens_samples.extend(globalstate.all_from_ensemble(ens))
            legal_samples = list(set(rep_samples) & set(ens_samples))

        return legal_samples

    @staticmethod
    def select_sample(globalstate, ensembles=None, replicas=None):
        """
        Returns one of the legal samples given self.replica and the ensemble
        set in ensembles.

        TODO: This must be saved somehow (it is actually I think), otherwise
        Samples are not reproducible when applied to a SampleSet!
        """
        if replicas is None:
            replicas = 'all'

        logger.debug("replicas: "+str(replicas)+" ensembles: "+repr(ensembles))
        legal = PathMover.legal_sample_set(globalstate, ensembles, replicas)
        for sample in legal:
            logger.debug("legal: (" + str(sample.replica)
                         + "," + str(sample.trajectory)
                         + "," + repr(sample.ensemble)
                         + ")")
        selected = random.choice(legal)
        logger.debug("selected sample: (" + str(selected.replica)
                     + "," + str(selected.trajectory)
                     + "," + repr(selected.ensemble)
                     + ")")
        return selected

    @abc.abstractmethod
    def move(self, globalstate):
        """
        Run the generation starting with the initial globalstate specified.

        Parameters
        ----------
        globalstate : SampleSet
            the initially used sampleset
        
        Returns
        -------        
        samples : PathMoveChange
            the PathMoveChange instance describing the change from the old to
            the new SampleSet

        """

        return paths.EmptyPathMoveChange()  # pragma: no cover

    def __repr__(self):
        return self.name + '(%s)' % hex(id(self))


class IdentityPathMover(PathMover):
    """
    The simplest Mover that does nothing !

    Notes
    -----
    Since is does nothing it is considered rejected everytime! It can be used to test
    function of PathMover
    """
    def move(self, globalstate):
        return paths.EmptyPathMoveChange()

###############################################################################
# GENERATORS
###############################################################################

class SampleMover(PathMover):
    def __init__(self):
        super(SampleMover, self).__init__()

    @classmethod
    def metropolis(cls, trials):
        """Implements the Metropolis acceptance for a list of trial samples

        The Metropolis uses the .bias for each sample and checks of samples
        are valid - are in the proposed ensemble. This will give an acceptance
        probability for all samples. If the product is smaller than a random
        number the change will be accepted.

        Parameters
        ----------
        trials : list of openpathsampling.Sample
            the list of all samples to be applied in a change.

        Returns
        -------
        bool
            True if the trial is accepted, False otherwise
        details : openpathsampling.MoveDetails
            Returns a MoveDetails object that contains information about the
            decision, i.e. total acceptance and random number

        """

        shoot_str = "MC in {cls} using samples {trials}"
        logger.info(shoot_str.format(cls=cls.__name__, trials=trials))
        trial_dict = dict()
        for trial in trials:
            trial_dict[trial.ensemble] = trial

        accepted = True
        probability = 1.0

        # TODO: This isn't right. `bias` should be associated with the 
        # change; not with each individual sample. ~~~DWHS
        for ens, sample in trial_dict.iteritems():
            valid = ens(sample.trajectory)
            if not valid:
                # one sample not valid reject
                accepted = False
                probability = 0.0
                break
            else:
                probability *= sample.bias

        rand = random.random()

        if rand > probability:
            # rejected
            accepted = False

        details = paths.MoveDetails(
            total_acceptance=probability,
            random_value=rand
        )

        return accepted, details

    @property
    def submovers(self):
        # Movers do not have submovers!
        return []

    def _called_ensembles(self):
        """Function to determine which ensembles to pick samples from

        Returns
        -------
        list of Ensemble
            the list of ensembles. Samples can then be selected using
            PathMover.select_sample
        """

        # Default is that the list of ensembles is in self.ensembles
        return []

    def move(self, globalstate):
        # 1. pick a set of ensembles (in case we allow to pick several ones)
        ensembles = self._called_ensembles()

        # 2. pick samples from these ensembles
        samples = [self.select_sample(globalstate, ens) for ens in ensembles]

        # 3. pass these samples to the generator
        trials = self(*samples)

        # 4. accept/reject
        accepted, details = self._accept(trials)

        # 5. and return a PMC
        if accepted:
            return paths.AcceptedSamplePathMoveChange(
                samples=trials,
                mover=self,
                details=details
            )
        else:
            return paths.RejectedSamplePathMoveChange(
                samples=trials,
                mover=self,
                details=details
            )

    @abc.abstractmethod
    def __call__(self, *args):
        """Generate trial samples directly

        PathMovers can also be called directly with a list of samples that are
        then used to generate new samples. If the Mover is used as a move
        the move will first determine the input samples and then pass these to
        this function
        """

        # Default is that the original samples are returned
        return args

    def _accept(self, trials):
        """Function to determine the acceptance of a trial

        Defaults to calling the Metropolis acceptance criterion for all returned
        trial samples. Means all samples most be valid and accepted.
        """
        return self.metropolis(trials)


###############################################################################
# SHOOTING GENERATORS
###############################################################################

class EngineMover(SampleMover):
    """Baseclass for Movers that use an engine
    """

    engine = None

    def __init__(self, ensemble, target_ensemble, selector):
        super(EngineMover, self).__init__()
        self.selector = selector
        self.ensemble = ensemble
        self.target_ensemble = target_ensemble

    def _called_ensembles(self):
        return [self.ensemble]

    def _get_in_ensembles(self):
        return [self.ensemble]

    def _get_out_ensembles(self):
        return [self.target_ensemble]

    def __call__(self, input_sample):
        initial_trajectory = input_sample.trajectory
        replica = input_sample.replica

        shooting_index = self.selector.pick(initial_trajectory)

        trial_trajectory = self._run(initial_trajectory, shooting_index)


        bias = self.selector.probability_ratio(
            initial_trajectory[shooting_index],
            initial_trajectory,
            trial_trajectory
        )

        # temporary test to make sure nothing went weird
        # old_bias = initial_point.sum_bias / trial_point.sum_bias
        # assert(abs(bias - old_bias) < 10e-6)
        # assert(initial_trajectory[shooting_index] in trial_trajectory)

        # we need to save the initial
        trial_details = paths.SampleDetails(
            initial_trajectory=initial_trajectory,
            shooting_snapshot=initial_trajectory[shooting_index]
        )

        trial = paths.Sample(
            replica=replica,
            trajectory=trial_trajectory,
            ensemble=self.target_ensemble,
            parent=input_sample,
            details=trial_details,
            mover=self,
            bias=bias
        )

        trials = [trial]

        return trials

    def _make_forward_trajectory(self, trajectory, shooting_index):
        initial_snapshot = trajectory[shooting_index]#.copy()
        run_f = paths.PrefixTrajectoryEnsemble(self.target_ensemble, 
                                               trajectory[0:shooting_index]
                                              ).can_append
        partial_trajectory = self.engine.generate(initial_snapshot, 
                                                  running=[run_f])
        trial_trajectory = (trajectory[0:shooting_index] 
                            + partial_trajectory)
        return trial_trajectory

    def _make_backward_trajectory(self, trajectory, shooting_index):
        initial_snapshot = trajectory[shooting_index].reversed#_copy()
        run_f = paths.SuffixTrajectoryEnsemble(self.target_ensemble,
                                               trajectory[shooting_index + 1:]
                                              ).can_prepend
        partial_trajectory = self.engine.generate(initial_snapshot, 
                                                  running=[run_f])
        trial_trajectory = (partial_trajectory.reversed +
                            trajectory[shooting_index + 1:])
        return trial_trajectory

    # direction is an abstract property to disallow instantiation of the EngineMover unless we use
    # a concrete subclass that sets this. This is not super elegant but is the way to do it with
    # abstract classes

    @abc.abstractproperty
    def direction(self):
        return 'unknown'

    def _run(self, trajectory, shooting_index):
        """Takes initial trajectory and shooting point; return trial
        trajectory"""
        shoot_str = "Running {sh_dir} from frame {fnum} in [0:{maxt}]"
        logger.info(shoot_str.format(
            fnum=shooting_index,
            maxt=len(trajectory)-1,
            sh_dir=self.direction
        ))

        if self.direction == "forward":
            trial_trajectory = self._make_forward_trajectory(
                trajectory, shooting_index
            )
        elif self.direction == "backward":
            trial_trajectory = self._make_backward_trajectory(
                trajectory, shooting_index
            )
        else:
            raise RuntimeError("Unknown direction: " + str(self.direction))

        return trial_trajectory


class ForwardShootMover(EngineMover):
    """A forward shooting sample generator
    """
    def __init__(self, ensemble, selector):
        super(ForwardShootMover, self).__init__(
            ensemble=ensemble,
            target_ensemble=ensemble,
            selector=selector
        )

    @property
    def direction(self):
        return 'forward'

class BackwardShootMover(EngineMover):
    """A Backward shooting generator
    """
    def __init__(self, ensemble, selector):
        super(BackwardShootMover, self).__init__(
            ensemble=ensemble,
            target_ensemble=ensemble,
            selector=selector
        )

    @property
    def direction(self):
        return 'backward'


class ForwardExtendMover(EngineMover):
    """
    A Sample Mover implementing Forward Extension
    """
    _direction = "forward"
    def __init__(self, ensemble, target_ensemble):
        super(ForwardExtendMover, self).__init__(
            ensemble=ensemble,
            target_ensemble=target_ensemble,
            selector=paths.FinalFrameSelector(),
        )

    @property
    def direction(self):
        return 'forward'


class BackwardExtendMover(EngineMover):
    """
    A Sample Mover implementing Backward Extension
    """
    _direction = "backward"
    def __init__(self, ensemble, target_ensemble):
        super(BackwardExtendMover, self).__init__(
            ensemble=ensemble,
            target_ensemble=target_ensemble,
            selector=paths.FirstFrameSelector(),
        )

    @property
    def direction(self):
        return 'backward'


###############################################################################
# REPLICA EXCHANGE GENERATORS
###############################################################################

class ReplicaExchangeMover(SampleMover):
    """
    A Sample Mover implementing a standard Replica Exchange
    """
    _is_ensemble_change_mover = True

    def __init__(self, ensemble1, ensemble2, bias=None):
        """
        Parameters
        ----------
        ensemble1 : openpathsampling.Ensemble
            one of the ensemble between to make the repex move
        ensemble2 : openpathsampling.Ensemble
            one of the ensemble between to make the repex move
        bias : list of float
            bias is not used yet

        """
        # either replicas or ensembles must be a list of pairs; more
        # complicated filtering can be done with a wrapper class
        super(ReplicaExchangeMover, self).__init__()
        # TODO: add support for bias; cf EnsembleHopMover
        self.bias = bias
        self.ensemble1 = ensemble1
        self.ensemble2 = ensemble2

        initialization_logging(logger=init_log, obj=self,
                               entries=['bias', 'ensemble1', 'ensemble2'])

    def _called_ensembles(self):
        return [self.ensemble1, self.ensemble2]

    def _get_in_ensembles(self):
        return [self.ensemble1, self.ensemble2]

    def _get_out_ensembles(self):
        return [self.ensemble1, self.ensemble2]

    def __call__(self, sample1, sample2):
        # convert sample to the language used here before
        trajectory1 = sample1.trajectory
        trajectory2 = sample2.trajectory
        ensemble1 = sample1.ensemble
        ensemble2 = sample2.ensemble
        replica1 = sample1.replica
        replica2 = sample2.replica

        from1to2 = ensemble2(trajectory1)
        logger.debug("trajectory " + repr(trajectory1) +
                     " into ensemble " + repr(ensemble2) +
                     " : " + str(from1to2))
        from2to1 = ensemble1(trajectory2)
        logger.debug("trajectory " + repr(trajectory2) +
                     " into ensemble " + repr(ensemble1) +
                     " : " + str(from2to1))

        trial1 = paths.Sample(
            replica=replica1,
            trajectory=trajectory1,
            ensemble=ensemble2,
            parent=sample1,
            details=SampleDetails(),
            mover=self
        )
        trial2 = paths.Sample(
            replica=replica2,
            trajectory=trajectory2,
            ensemble=ensemble1,
            parent=sample2,
            details=SampleDetails(),
            mover=self
        )

        return [trial1, trial2]


class StateSwapMover(SampleMover):
    def __init__(self, ensemble1, ensemble2, bias=None):
        """
        A move to swap states for state changing smaples

        This does a replica exchange with prededing PathReversal and
        will only succeed if initial and final state are different

        Parameters
        ----------
        ensemble1 : openpathsampling.Ensemble
            one of the ensemble between to make the swap move
        ensemble2 : openpathsampling.Ensemble
            one of the ensemble between to make the swap move
        bias : list of float
            bias is not used yet

        Notes
        -----
        So, if ensemble1 goes from A to B, then ensemble2 must go from B to A.
        """
        # either replicas or ensembles must be a list of pairs; more
        # complicated filtering can be done with a wrapper class
        super(StateSwapMover, self).__init__()
        self.bias = bias
        self.ensemble1 = ensemble1
        self.ensemble2 = ensemble2

        initialization_logging(logger=init_log, obj=self,
                               entries=['bias', 'ensemble1', 'ensemble2'])

    def _called_ensembles(self):
        return [self.ensemble1, self.ensemble2]

    def _get_in_ensembles(self):
        return [self.ensemble1, self.ensemble2]

    def _get_out_ensembles(self):
        return [self.ensemble1, self.ensemble2]

    def __call__(self, sample1, sample2):
        # convert sample to the language used here before

        # it is almost a RepEx move but the two trajectories are reversed
        trajectory1 = sample1.trajectory.reversed
        trajectory2 = sample2.trajectory.reversed
        ensemble1 = sample1.ensemble
        ensemble2 = sample2.ensemble
        replica1 = sample1.replica
        replica2 = sample2.replica

        from1to2 = ensemble2(trajectory1)
        logger.debug("trajectory " + repr(trajectory1) +
                     " into ensemble " + repr(ensemble2) +
                     " : " + str(from1to2))
        from2to1 = ensemble1(trajectory2)
        logger.debug("trajectory " + repr(trajectory2) +
                     " into ensemble " + repr(ensemble1) +
                     " : " + str(from2to1))

        trial1 = paths.Sample(
            replica=replica1,
            trajectory=trajectory1,
            ensemble=ensemble2,
            parent=sample1,
            details=SampleDetails(),
            mover=self
        )
        trial2 = paths.Sample(
            replica=replica2,
            trajectory=trajectory2,
            ensemble=ensemble1,
            parent=sample2,
            details=SampleDetails(),
            mover=self
        )

        return [trial1, trial2]


###############################################################################
# SUBTRAJECTORY GENERATORS
###############################################################################

class SubtrajectorySelectMover(SampleMover):
    """
    Picks a subtrajectory satisfying the given subensemble.

    If there are no subtrajectories which satisfy the subensemble, this
    returns the zero-length trajectory.

    Parameters
    ----------
    ensemble : openpathsampling.Ensemble
        the set of allows samples to chose from
    subensemble : openpathsampling.Ensemble
        the subensemble to be searched for
    n_l : int or None
        the number of subtrajectories that need to be found. If
        `None` every number of subtrajectories > 0 is okay.
        Otherwise the move is only accepted if exactly n_l subtrajectories
        are found.

    """

    _is_ensemble_change_mover = True

    def __init__(self, ensemble, sub_ensemble, n_l=None):
        super(SubtrajectorySelectMover, self).__init__(
        )
        self.n_l = n_l
        self.ensemble = ensemble
        self.sub_ensemble = sub_ensemble

    def _called_ensembles(self):
        return [ self.ensemble ]

    def _get_in_ensembles(self):
        return [ self.ensemble ]

    def _get_out_ensembles(self):
        return [ self.sub_ensemble ]

    @abc.abstractmethod
    def _choose(self, trajectory_list):
        pass

    def __call__(self, trial):
        initial_trajectory = trial.trajectory
        replica = trial.replica
        logger.debug("Working with replica " + str(replica) + " (" + str(initial_trajectory) + ")")

        subtrajs = self.sub_ensemble.split(initial_trajectory)
        logger.debug("Found "+str(len(subtrajs))+" subtrajectories.")

        if (self.n_l is None and len(subtrajs) > 0) or \
            (self.n_l is not None and len(subtrajs) == self.n_l):
            subtraj = self._choose(subtrajs)

            bias = 1.0

            trial = paths.Sample(
                replica=replica,
                trajectory=subtraj,
                ensemble=self.sub_ensemble,
                parent=trial,
                mover=self,
                bias=bias
            )

            trials = [trial]
        else:
            trials = []

        return trials


class RandomSubtrajectorySelectMover(SubtrajectorySelectMover):
    """
    Samples a random subtrajectory satisfying the given subensemble.

    If there are no subtrajectories which satisfy the subensemble, this
    returns the zero-length trajectory.

    Parameters
    ----------
    ensemble : openpathsampling.Ensemble
        the set of allows samples to chose from
    subensemble : openpathsampling.Ensemble
        the subensemble to be searched for
    n_l : int or None
        the number of subtrajectories that need to be found. If
        `None` every number of subtrajectories > 0 is okay.
        Otherwise the move is only accepted if exactly n_l subtrajectories
        are found.

    """
    def _choose(self, trajectory_list):
        return random.choice(trajectory_list)


class FirstSubtrajectorySelectMover(SubtrajectorySelectMover):
    """
    Samples the first subtrajectory satifying the given subensemble.

    If there are no subtrajectories which satisfy the ensemble, this returns
    the zero-length trajectory.
    """
    def _choose(self, trajectory_list):
        return trajectory_list[0]


class FinalSubtrajectorySelectMover(SubtrajectorySelectMover):
    """
    Samples the final subtrajectory satifying the given subensemble.

    If there are no subtrajectories which satisfy the ensemble, this returns
    the zero-length trajectory.
    """
    def _choose(self, trajectory_list):
        return trajectory_list[-1]

###############################################################################
# REVERSAL GENERATOR
###############################################################################

class PathReversalMover(SampleMover):

    def __init__(self, ensemble):
        """
        Parameters
        ----------
        ensemble : openpathsampling.Ensemble
            the specific ensemble to be reversed in
        """
        super(PathReversalMover, self).__init__()
        self.ensemble = ensemble

    def _called_ensembles(self):
        return [ self.ensemble ]

    def _get_in_ensembles(self):
        return [ self.ensemble ]

    def __call__(self, trial):
        trajectory = trial.trajectory
        ensemble = trial.ensemble
        replica = trial.replica

        reversed_trajectory = trajectory.reversed

        valid = ensemble(reversed_trajectory)
        logger.info("PathReversal move accepted: "+str(valid))

        bias = 1.0

        trial = paths.Sample(
            replica=replica,
            trajectory=reversed_trajectory,
            ensemble=ensemble,
            mover=self,
            parent=trial,
            bias=bias
        )

        return [trial]


class EnsembleHopMover(SampleMover):
    _is_ensemble_change_mover = True
    def __init__(self, ensemble, target_ensemble, change_replica=None, bias=None):
        """
        Parameters
        ----------
        ensemble : openpathsampling.Ensemble
            the initial ensemble to be jumped from
        target_ensemble : openpathsampling.Ensemble
            the final ensemble to be jumped to
        change_replica : int of None
            if None the replica id of the chosen sample will not be changed.
            Otherwise the replica id will be set to change_replica. This is
            useful when hoping to ensembles to create a new replica.
        bias : float, dict or None (default)
            gives the bias of accepting (not proposing) a hop. A float will
            be the acceptance for all possible attempts. If a dict is given,
            then it contains a list of ensembles and a matrix. None means
            no bias

        Notes
        -----
        The bias dict has the following form :
            { 'ensembles' : [ens_1, ens_2, ens_n],
              'values' : np.array((n,n))
              }
        The numpy array contains all the acceptance probabilties. If possible
        a HopMover should (as all movers) be used for only a specific hop and
        not multiple ones.
        """
        super(EnsembleHopMover, self).__init__()
        # ensembles -- another version might take a value for each ensemble,
        # and use the ratio; this latter is better for CITIS
        self.ensemble = ensemble
        self.target_ensemble = target_ensemble
        self.bias = bias
        self.change_replica = change_replica

        initialization_logging(
            logger=init_log,
            obj=self,
            entries=['bias']
        )

    def _called_ensembles(self):
        return [ self.ensemble ]

    @property
    def submovers(self):
        return []

    def _get_in_ensembles(self):
        return [self.ensemble]

    def _get_out_ensembles(self):
        return [self.target_ensemble]

    def __call__(self, rep_sample):
        ens_from = self.ensemble
        ens_to = self.target_ensemble

        logger.debug("Selected sample: " + repr(rep_sample))
        replica = rep_sample.replica

        if self.change_replica is not None:
            replica = self.change_replica

        logger.info("Attempting ensemble hop from {e1} to {e2} replica ID {rid}".format(
            e1=repr(ens_from), e2=repr(ens_to), rid=repr(replica)))

        trajectory = rep_sample.trajectory
        logger.debug("  selected replica: " + str(replica))
        logger.debug("  initial ensemble: " + repr(rep_sample.ensemble))

        logger.info("Hop starts from legal ensemble: "+str(ens_from(trajectory)))
        logger.info("Hop ends in legal ensemble: "+str(ens_to(trajectory)))

        sample_details = SampleDetails()

        if type(self.bias) is float:
            bias = self.bias
        elif type(self.bias) is dict:
            # special dict
            ens = self.bias['ensembles']
            e1 = ens.index(ens_from)
            e2 = ens.index(ens_to)
            bias = float(self.bias['values'][e1,e2])
        else:
            bias = 1.0

        trial = paths.Sample(
            replica=replica,
            trajectory=trajectory,
            ensemble=ens_to,
            details=sample_details,
            mover=self,
            parent=rep_sample,
            bias=bias
        )

        return [trial]


# ****************************************************************************
#  SELECTION MOVERS
# ****************************************************************************

class SelectionMover(PathMover):
    """
    A general mover that selects a single mover from a set of possibilities

    This is a basic class for all sorts of selectors, like RandomChoice,
    RandomAllowedChoice. The way it works is to generate a list of weights
    and pick a random one using the weights. This is as general as possible
    and is chosen because it also allows to store the possibilities in a
    general way for better comparison

    Attributes
    ----------
    movers : list of openpathsampling.PathMover
        the PathMovers to choose from
    """

    _node_type = TreeMixin.NODE_TYPE_ONE

    def __init__(self, movers):
        super(SelectionMover, self).__init__()

        self.movers = movers

        initialization_logging(init_log, self,
                               entries=['movers'])

    @property
    def submovers(self):
        return self.movers

    @property
    def is_ensemble_change_mover(self):
        if self._is_ensemble_change_mover is not None:
            return self._is_ensemble_change_mover
        sub_change = False
        for mover in self.movers:
            if mover.is_ensemble_change_mover:
                sub_change = True
                break
        return sub_change


    def _get_in_ensembles(self):
        return [ sub.input_ensembles for sub in self.submovers ]

    def _get_out_ensembles(self):
        return [ sub.output_ensembles for sub in self.submovers ]

    @abc.abstractmethod
    def _selector(self, globalstate):
        pass

    def move(self, globalstate):
        weights = self._selector(globalstate)

        rand = np.random.random() * sum(weights)

        idx = 0
        prob = weights[0]
        logger.debug(self.name + " " + str(weights))
        while prob <= rand and idx < len(weights):
            idx += 1
            try:
                prob += weights[idx]
            except IndexError as e:
                msg = ("Attempted to get index " + str(idx) + " from " +
                       str(repr(weights)) + ": ")
                e.args = tuple([msg + e.args[0]] + list(e.args[1:]))
                raise


        logger_str = "{name} ({cls}) selecting {mtype} (index {idx})"
        logger.info(logger_str.format(
            name=self.name,
            cls=self.__class__.__name__,
            idx=idx,
            mtype=self.movers[idx].name
        ))

        mover = self.movers[idx]

        details = MoveDetails()
        details.inputs = []
        details.choice = idx
        details.chosen_mover = mover
        details.probability = weights[idx] / sum(weights)
        details.weights = weights

        path = paths.RandomChoicePathMoveChange(
            mover.move(globalstate),
            mover=self,
            details=details
        )

        return path

class RandomChoiceMover(SelectionMover):
    """
    Chooses a random mover from its movers list, and runs that move. Returns
    the number of samples the submove return.

    For example, this would be used to select a specific replica exchange
    such that each replica exchange is its own move, and which swap is
    selected at random.

    Attributes
    ----------
    movers : list of PathMover
        the PathMovers to choose from
    weights : list of floats
        the relative weight of each PathMover (does not need to be normalized)
    """

    def __init__(self, movers, weights=None):
        super(RandomChoiceMover, self).__init__(movers)

        if weights is None:
            weights = [1.0] * len(movers)

        self.movers = movers
        self.weights = weights

        initialization_logging(init_log, self,
                               entries=['weights'])

    def _selector(self, globalstate):
        return self.weights

class RandomAllowedChoiceMover(RandomChoiceMover):
    """
    Chooses a random mover from its movers which have existing samples.

    This is different from random choice moves in that this mover only picks
    from sub movers that actually can succeed because they have samples in all
    required input_ensembles

    Attributes
    ----------
    movers : list of PathMover
        the PathMovers to choose from
    weights : list of floats
        the relative weight of each PathMover (does not need to be normalized)
    """

    def _selector(self, globalstate):
        if self.weights is None:
            weights = [1.0] * len(self.movers)
        else:
            weights = list(self.weights) # make a copy

        # this is implemented by setting all weights locally to zero that
        # correspond to movers that will potentially fail since the required
        # input ensembles are not present in the globalstate

        present_ensembles = globalstate.ensembles

        for idx, mover in enumerate(self.movers):
            for ens in mover.input_ensembles:
                if ens not in present_ensembles:
                    # ens might be required but is not present
                    weights[idx] = 0.0

        return weights

class FirstAllowedMover(SelectionMover):
    """
    Chooses a first mover that has samples in all required ensembles.

    A mover can only safely be run, if all inputs can be satisfied. This will pick
    the first mover from the list where all ensembles from input_ensembles are
    found.

    Attributes
    ----------
    movers : list of PathMover
        the PathMovers to choose from
    """

    def _selector(self, globalstate):
        weights = [1.0] * len(self.movers)

        present_ensembles = globalstate.ensembles

        found = False

        for idx, mover in enumerate(self.movers):
            if not found:
                for ens in mover.input_ensembles:
                    if ens not in present_ensembles:
                        # ens might be required but is not present
                        weights[idx] = 0.0

                if weights[idx] > 0.0:
                    found = True
            else:
                weights[idx] = 0.0

        return weights

class LastAllowedMover(SelectionMover):
    """
    Chooses the last mover that has samples in all required ensembles.

    A mover can only safely be run, if all inputs can be satisfied. This will pick
    the last mover from the list where all ensembles from input_ensembles are
    found.

    Attributes
    ----------
    movers : list of PathMover
        the PathMovers to choose from
    """

    def _selector(self, globalstate):
        weights = [1.0] * len(self.movers)

        present_ensembles = globalstate.ensembles

        found = False

        for idx, mover in reversed(list(enumerate(self.movers))):
            if not found:
                for ens in mover.input_ensembles:
                    if ens not in present_ensembles:
                        # ens might be required but is not present
                        weights[idx] = 0.0

                if weights[idx] > 0.0:
                    found = True
            else:
                weights[idx] = 0.0

        return weights


class ConditionalMover(PathMover):
    """
    An if-then-else structure for PathMovers.

    Returns a SequentialPathMoveChange of the if_move movepath and the then_move
    movepath (if if_move is accepted) or the else_move movepath (if if_move
    is rejected).
    """

    _node_type = TreeMixin.NODE_TYPE_CUSTOM

    def __init__(self, if_mover, then_mover, else_mover):
        """
        Parameters
        ----------
        if_mover : openpathsampling.PathMover
        then_mover : openpathsampling.PathMover
        else_mover : openpathsampling.PathMover
        """
        super(ConditionalMover, self).__init__()
        self.if_mover = if_mover
        self.then_mover = then_mover
        self.else_mover = else_mover
        initialization_logging(init_log, self,
                               ['if_mover', 'then_mover', 'else_mover'])

    @property
    def submovers(self):
        return [self.if_mover, self.then_mover, self.else_mover]

    def _get_in_ensembles(self):
        return [ sub.input_ensembles for sub in self.submovers ]

    def _get_out_ensembles(self):
        return [ sub.output_ensembles for sub in self.submovers ]

    @property
    def _node_type(self):
        return [
            [self.if_mover],
            [self.if_mover, self.then_mover],
            [self.if_mover, self.else_mover]
        ]

    def move(self, globalstate):
        subglobal = globalstate

        ifclause = self.if_mover.move(subglobal)
        samples = ifclause.results
        subglobal = subglobal.apply_samples(samples)

        if ifclause.accepted:
            if self.then_mover is not None:
                resultclause = self.then_mover.move(subglobal)
            else:
                resultclause = paths.EmptyPathMoveChange()
        else:
            if self.else_mover is not None:
                resultclause = self.else_mover.move(subglobal)
            else:
                resultclause = paths.EmptyPathMoveChange()

        return paths.SequentialPathMoveChange([ifclause, resultclause], mover=self)


class SequentialMover(PathMover):
    """
    Performs each of the moves in its movers list. Returns all samples
    generated, in the order of the mover list.

    For example, this would be used to create a move that does a sequence of
    replica exchanges in a given order, regardless of whether the moves
    succeed or fail.
    """
    def __init__(self, movers):
        """
        Parameters
        ----------
        movers : list of openpathsampling.PathMover
            the list of pathmovers to be run in sequence
        """
        super(SequentialMover, self).__init__()
        self.movers = movers
        initialization_logging(init_log, self, ['movers'])

    @property
    def submovers(self):
        return self.movers

    @property
    def is_ensemble_change_mover(self):
        if self._is_ensemble_change_mover is not None:
            return self._is_ensemble_change_mover
        sub_change = False
        for mover in self.movers:
            if mover.is_ensemble_change_mover:
                sub_change = True
                break
        return sub_change

    def _get_in_ensembles(self):
        return [ sub.input_ensembles for sub in self.submovers ]

    def _get_out_ensembles(self):
        return [ sub.output_ensembles for sub in self.submovers ]

    def move(self, globalstate):
        logger.debug("Starting sequential move")

        subglobal = globalstate
        pathmovechanges = []

        for mover in self.movers:
            logger.debug("Starting sequential move step "+str(mover))

            # Run the sub mover
            movepath = mover.move(subglobal)
            samples = movepath.results
            subglobal = subglobal.apply_samples(samples)
            pathmovechanges.append(movepath)

        return paths.SequentialPathMoveChange(pathmovechanges, mover=self)


class PartialAcceptanceSequentialMover(SequentialMover):
    """
    Performs each move in its movers list until complete or until one is not
    accepted. If any move is not accepted, further moves are not attempted,
    but the previous accepted samples remain accepted.

    For example, this would be used to create a bootstrap promotion move,
    which starts with a shooting move, followed by an EnsembleHop/Replica
    promotion ConditionalSequentialMover. Even if the EnsembleHop fails, the
    accepted shooting move should be accepted.
    """

    _node_type = TreeMixin.NODE_TYPE_ACCUMULATE

    def move(self, globalstate):
        logger.debug("==== BEGINNING " + self.name + " ====")
        subglobal = paths.SampleSet(globalstate)
        pathmovechanges = []
        for mover in self.movers:
            logger.info(str(self.name)
                        + " starting mover index " + str(self.movers.index(mover) )
                        + " (" + mover.name + ")"
                       )
            # Run the sub mover
            movepath = mover.move(subglobal)
            samples = movepath.results
            subglobal = subglobal.apply_samples(samples)
            pathmovechanges.append(movepath)
            if not movepath.accepted:
                break

        logger.debug("==== FINISHING " + self.name + " ====")
        return paths.PartialAcceptanceSequentialPathMoveChange(pathmovechanges, mover=self)


class ConditionalSequentialMover(SequentialMover):
    """
    Performs each move in its movers list until complete or until one is not
    accepted. If any move in not accepted, all previous samples are updated
    to have set their acceptance to False.

    For example, this would be used to create a minus move, which consists
    of first a replica exchange and then a shooting (extension) move. If the
    replica exchange fails, the move is aborted before doing the dynamics.

    ConditionalSequentialMover only works if there is a *single* active
    sample per replica.
    """

    _node_type = TreeMixin.NODE_TYPE_ACCUMULATE

    def move(self, globalstate):
        logger.debug("Starting conditional sequential move")

        subglobal = globalstate
        pathmovechanges = []

        for mover in self.movers:
            logger.debug("Starting sequential move step "+str(mover))

            # Run the sub mover
            movepath = mover.move(subglobal)
            samples = movepath.results
            subglobal = subglobal.apply_samples(samples)
            pathmovechanges.append(movepath)

            if not movepath.accepted:
                break

        return paths.ConditionalSequentialPathMoveChange(pathmovechanges, mover=self)

<<<<<<< HEAD
# TODO: Restrict to last should not be used, but rather a filter by ensemble.
# reason is that the order or samples is partially arbitrary and so the result
# of this mover depends on the implementation of the preceeding mover!!!
# Hence, it might cause hard to find errors!
class RestrictToLastSampleMover(PathMover):
    def __init__(self, mover):
        super(RestrictToLastSampleMover, self).__init__()
        self.mover = mover

    @property
    def submovers(self):
        return [self.mover]

    def _get_in_ensembles(self):
        return [ sub.input_ensembles for sub in self.submovers ]

    def move(self, globalstate):
        movepath = self.mover.move(globalstate)
        return paths.KeepLastSamplePathMoveChange(movepath, mover=self)

=======
>>>>>>> fe0089dc

class ReplicaIDChangeMover(PathMover):
    """
    Changes the replica ID for a path.
    """
    def __init__(self, replica_pair):
        super(ReplicaIDChangeMover, self).__init__()
        self.replica_pair = replica_pair
        initialization_logging(logger=init_log, obj=self,
                               entries=['replica_pairs'])

    def move(self, globalstate):
        rep_from = self.replica_pair[0]
        rep_to = self.replica_pair[1]
        rep_sample = self.select_sample(globalstate,
                                        ensembles=None,
                                        replicas=rep_from)

        logger.info("Creating new sample from replica ID " + str(rep_from)
                    + " and putting it in replica ID " + str(rep_to))

        # note: currently this clones into a new replica ID. We might later
        # want to kill the old replica ID (and possibly rename this mover).

        sample_details = SampleDetails()

        new_sample = paths.Sample(
            replica=rep_to,
            ensemble=rep_sample.ensemble,
            trajectory=rep_sample.trajectory,
            parent=rep_sample,
            mover=self
        )

        # Can be used to remove the old sample. Not used yet!
        kill_sample = paths.Sample(
            replica=rep_from,
            trajectory=None,
            ensemble=rep_sample.ensemble,
            parent=None,
            mover=self
        )

        details = MoveDetails()
        details.inputs = [rep_sample]
        details.trials = [rep_sample]
        details.mover = self
        setattr(details, 'rep_from', rep_from)
        setattr(details, 'rep_to', rep_to)

        return paths.AcceptedSamplePathMoveChange(
            samples=[new_sample],
            mover=self,
            details=details
        )


class SubPathMover(PathMover):
    """Mover that delegates to a single submover
    """
    def __init__(self, mover):
        """
        Parameters
        ----------
        mover : PathMover
            the submover to be delegated to
        ensembles : nested list of Ensemble or None
            the ensemble specification
        """
        super(SubPathMover, self).__init__()
        self.mover = mover

    @property
    def submovers(self):
        return [self.mover]

    @property
    def is_ensemble_change_mover(self):
        return self.mover.is_ensemble_change_mover

    def _get_in_ensembles(self):
        return self.mover.input_ensembles

    def _get_out_ensembles(self):
        return self.mover.output_ensembles

    def move(self, globalstate):
        subchange = self.mover.move(globalstate)
        change = paths.SubPathMoveChange(
            subchange=subchange,
            mover=self
        )
        return change


class EnsembleFilterMover(SubPathMover):
    """Mover that return only samples from specified ensembles
    """
    def __init__(self, mover, ensembles):
        """
        Parameters
        ----------
        mover : PathMover
            the submover to be delegated to
        ensembles : nested list of Ensemble or None
            the ensemble specification
        """
        super(EnsembleFilterMover, self).__init__(mover)
        self.ensembles = ensembles

        if not set(self.mover.output_ensembles) & set(self.ensembles):
            # little sanity check, if the underlying move will be removed by the
            # filter throw a warning
            raise ValueError('Your filter removes the underlying move completely. ' +
                             'Please check your ensembles and submovers!')

    def move(self, globalstate):
        # TODO: This will only pass filtered samples. We might split this into an
        # separate input and output filter if only one side is needed

        filtered_globalstate = paths.SampleSet([
            samp for samp in globalstate if samp.ensemble in self.ensembles
        ])
        subchange = self.mover.move(filtered_globalstate)
        change = paths.FilterByEnsemblePathMoveChange(
            subchange=subchange,
            mover=self
        )
        return change

    def _get_in_ensembles(self):
        # only filter the output, not the input
        # return self.mover.input_ensembles
        return self.ensembles

    def _get_out_ensembles(self):
        return self.ensembles


class OneWayShootingMover(RandomChoiceMover):
    """
    OneWayShootingMover is a special case of a RandomChoiceMover which
    combines gives a 50/50 chance of selecting either a ForwardShootMover or
    a BackwardShootMover. Both submovers use the same shooting point
    selector, and both apply to the same ensembles and replicas.

    Attributes
    ----------
    selector : ShootingPointSelector
        The shooting point selection scheme
    ensemble : paths.Ensemble
        Ensemble for this shooting mover
    """
    def __init__(self, ensemble, selector):
        movers = [
            ForwardShootMover(
                ensemble=ensemble,
                selector=selector
            ),
            BackwardShootMover(
                ensemble=ensemble,
                selector=selector
            )
        ]
        super(OneWayShootingMover, self).__init__(
            movers=movers
        )

    @classmethod
    def from_dict(cls, dct):
        mover = cls.__new__(cls)

        # override with stored movers and use the init of the super class
        # this assumes that the super class has movers as its signature
        super(cls, mover).__init__(
            movers=dct['movers']
        )

        return mover

    @property
    def ensemble(self):
        return self.movers[0].ensemble

    @property
    def selector(self):
        return self.movers[0].selector

class OneWayExtendMover(RandomChoiceMover):
    """
    OneWayShootingMover is a special case of a RandomChoiceMover which
     gives a 50/50 chance of selecting either a ForwardExtendMover or
    a BackwardExtendMover. Both submovers use the same same ensembles
    and replicas.

    Attributes
    ----------
    ensembles : openpathsampling.Ensemble
        valid ensemble
    """
    def __init__(self, ensemble, target_ensemble):
        movers = [
            ForwardExtendMover(
                ensemble=ensemble,
                target_ensemble=target_ensemble
            ),
            BackwardExtendMover(
                ensemble=ensemble,
                target_ensemble=target_ensemble
            )
        ]
        super(OneWayExtendMover, self).__init__(
            movers=movers
        )

    @classmethod
    def from_dict(cls, dct):
        mover = cls.__new__(cls)

        # override with stored movers and use the init of the super class
        # this assumes that the super class has movers as its signature
        super(cls, mover).__init__(
            movers=dct['movers']
        )

        return mover

class MinusMover(SubPathMover):
    """
    Instance of a MinusMover.

    The minus move combines a replica exchange with path extension to swap
    paths between the innermost regular TIS interface ensemble and the minus
    interface ensemble. This is particularly useful for improving sampling
    of path space.
    """
    _is_canonical = True

    def __init__(self, minus_ensemble, innermost_ensembles):
        try:
            innermost_ensembles = list(innermost_ensembles)
        except TypeError:
            innermost_ensembles = [innermost_ensembles]

        segment = minus_ensemble._segment_ensemble
        sub_trajectory_selector = RandomChoiceMover([
            FirstSubtrajectorySelectMover(
                ensemble=minus_ensemble,
                sub_ensemble=segment,
                n_l=minus_ensemble.n_l
            ),
            FinalSubtrajectorySelectMover(
                ensemble=minus_ensemble,
                sub_ensemble=segment,
                n_l=minus_ensemble.n_l
                ),
        ])
        sub_trajectory_selector.named("MinusSubtrajectoryChooser")

        repexs = [ReplicaExchangeMover(
            ensemble1=segment,
            ensemble2=inner
        ) for inner in innermost_ensembles]

        repex_chooser = RandomChoiceMover(repexs)
        repex_chooser.named("InterfaceSetChooser")

        extension_mover = RandomChoiceMover([
            ForwardExtendMover(
                ensemble=segment,
                target_ensemble=minus_ensemble
            ),
            BackwardExtendMover(
                ensemble=segment,
                target_ensemble=minus_ensemble
            )
        ])

        extension_mover.named("MinusExtensionDirectionChooser")
        self.engine = extension_mover.movers[0].engine
        if self.engine is not extension_mover.movers[1].engine:
            raise RuntimeWarning("Forward and backward engines differ?!?!")

        mover = \
            EnsembleFilterMover(
                ConditionalSequentialMover([
                    sub_trajectory_selector,
                    repex_chooser,
                    extension_mover
                ]),
            ensembles=[minus_ensemble] + innermost_ensembles
        )

        self.minus_ensemble = minus_ensemble
        self.innermost_ensembles = innermost_ensembles
        initialization_logging(init_log, self, ['minus_ensemble',
                                                'innermost_ensembles'])

        super(MinusMover, self).__init__(mover)

class SingleReplicaMinusMover(MinusMover):
    """
    Minus mover for single replica TIS.

    In SRTIS, the minus mover doesn't actually keep an active sample in the
    minus interface. Instead, it just puts the newly generated segment into
    the innermost ensemble.
    """
    def __init__(self, minus_ensemble, innermost_ensembles, bias=None):
        try:
            innermost_ensembles = list(innermost_ensembles)
        except TypeError:
            innermost_ensembles = [innermost_ensembles]

        # TODO: Until we have automated detailed balance calculations, I
        # think this will only be valid in the case of only one innermost
        # ensemble.  But I think you only want to use it in the case of only
        # one innermost ensemble anyway. The following warns us:
        if len(innermost_ensembles) > 1:
            logger.warning("Probably shouldn't use SingleReplicaMinusMover with MISTIS")

        segment = minus_ensemble._segment_ensemble

        hop_innermost_to_segment = RandomAllowedChoiceMover([
            EnsembleHopMover(innermost, segment, bias=bias)
            for innermost in innermost_ensembles
        ])

        # TODO: again, works for single interface set, but there has to be a
        # smarter way to do this in the MISTIS case
        hop_segment_to_innermost = RandomChoiceMover([
            EnsembleHopMover(segment, innermost, bias=bias)
            for innermost in innermost_ensembles
        ])

        forward_minus = ConditionalSequentialMover([
            hop_innermost_to_segment,
            ForwardExtendMover(segment, minus_ensemble),
            FinalSubtrajectorySelectMover(minus_ensemble, segment),
            hop_segment_to_innermost
        ])

        backward_minus = ConditionalSequentialMover([
            hop_innermost_to_segment,
            BackwardExtendMover(segment, minus_ensemble),
            FirstSubtrajectorySelectMover(minus_ensemble, segment),
            hop_segment_to_innermost
        ])

        mover = EnsembleFilterMover(RandomChoiceMover([backward_minus, 
                                                       forward_minus]),
                                    ensembles=innermost_ensembles)

        # we skip MinusMover's init and go to the grandparent
        super(MinusMover, self).__init__(mover)



class PathSimulatorMover(SubPathMover):
    """
    This just wraps a mover and references the used pathsimulator
    """
    def __init__(self, mover, pathsimulator):
        super(PathSimulatorMover, self).__init__(mover)
        self.pathsimulator = pathsimulator

    def move(self, globalstate, step=-1):
        details = MoveDetails(
            step=step
        )

        return paths.PathSimulatorPathMoveChange(
            self.mover.move(globalstate),
            mover=self,
            details=details
        )


class MultipleSetMinusMover(RandomChoiceMover):
    pass

def NeighborEnsembleReplicaExchange(ensemble_list):
    movers = [
        ReplicaExchangeMover(
            ensemble1=ensemble_list[i],
            ensemble2=ensemble_list[i+1]
        )
        for i in range(len(ensemble_list)-1)
    ]
    return movers

def PathReversalSet(ensembles):
    return map(PathReversalMover, ensembles)


class PathMoverFactory(object):
    @staticmethod
    def OneWayShootingSet(selector_set, interface_set):
        if type(selector_set) is not list:
            selector_set = [selector_set]*len(interface_set)

        mover_set = []
        for (selector, iface) in zip(selector_set, interface_set):
            mover = OneWayShootingMover(
                selector=selector,
                ensemble=iface
            )
            mover.named("OneWayShootingMover " + str(iface.name))
            mover_set.append(mover)

        return mover_set

    @staticmethod
    def TwoWayShootingSet():
        pass

    @staticmethod
    def NearestNeighborRepExSet():
        pass


class Details(StorableObject):
    """Details of an object. Can contain any data
    """

    def __init__(self, **kwargs):
        super(Details, self).__init__()
        for key, value in kwargs.iteritems():
            setattr(self, key, value)

    def __str__(self):
        # primarily for debugging/interactive use
        mystr = ""
        for key in self.__dict__.keys():
            if not isinstance(self.__dict__[key], paths.Ensemble):
                mystr += str(key) + " = " + str(self.__dict__[key]) + '\n'
        return mystr


class MoveDetails(Details):
    """Details of the move as applied to a given replica

    Attributes
    ----------
    replica : integer
        replica ID to which this trial move would apply
    inputs : list of Trajectory
        the Samples which were used as inputs to the move
    trial : Trajectory
        the Trajectory
    trial_is_in_ensemble : bool
        whether the attempted move created a trajectory in the right
        ensemble
    mover : PathMover
        the PathMover which generated this sample out of other samples

    Specific move types may have add several other attributes for each
    MoveDetails object. For example, shooting moves will also include
    information about the shooting point selection, etc.

    TODO (or at least to put somewhere):
    rejection_reason : String
        explanation of reasons the path was rejected

    RENAME: inputs=>initial
            accepted=>trial_in_ensemble (probably only in shooting)

    TODO:
    Currently trial/accepted are in terms of Trajectory objects. I
    think it makes more sense for them to be Samples.
    I kept trial, accepted as a trajectory and only changed inputs
    to a list of samples. Since trial, accepted are move related
    to the shooting and not necessarily dependent on a replica or
    initial ensemble.
    """

    def __init__(self, **kwargs):
        self.inputs=None
        self.trials=None
        self.results=None
        super(MoveDetails, self).__init__(**kwargs)


class SampleDetails(Details):
    """Details of a sample

    Attributes
    ----------
    selection_probability : float
        the chance that a sample will be accepted due to asymmetrical proposal
    """

    def __init__(self, **kwargs):
        self.selection_probability=1.0
        super(SampleDetails, self).__init__(**kwargs)<|MERGE_RESOLUTION|>--- conflicted
+++ resolved
@@ -95,11 +95,9 @@
     in the PathMover, but have it be a separate class ~~~DWHS
     """
 
-<<<<<<< HEAD
+    __metaclass__ = abc.ABCMeta
+
     _node_type = TreeMixin.NODE_TYPE_ALL
-=======
-    __metaclass__ = abc.ABCMeta
->>>>>>> fe0089dc
 
     def __init__(self):
         StorableNamedObject.__init__(self)
@@ -1535,29 +1533,6 @@
 
         return paths.ConditionalSequentialPathMoveChange(pathmovechanges, mover=self)
 
-<<<<<<< HEAD
-# TODO: Restrict to last should not be used, but rather a filter by ensemble.
-# reason is that the order or samples is partially arbitrary and so the result
-# of this mover depends on the implementation of the preceeding mover!!!
-# Hence, it might cause hard to find errors!
-class RestrictToLastSampleMover(PathMover):
-    def __init__(self, mover):
-        super(RestrictToLastSampleMover, self).__init__()
-        self.mover = mover
-
-    @property
-    def submovers(self):
-        return [self.mover]
-
-    def _get_in_ensembles(self):
-        return [ sub.input_ensembles for sub in self.submovers ]
-
-    def move(self, globalstate):
-        movepath = self.mover.move(globalstate)
-        return paths.KeepLastSamplePathMoveChange(movepath, mover=self)
-
-=======
->>>>>>> fe0089dc
 
 class ReplicaIDChangeMover(PathMover):
     """
