import numpy as np

from openpathsampling.snapshot import Snapshot, Configuration, Momentum
from openpathsampling.trajectory import Trajectory
from object_storage import ObjectStore
from objproxy import LoaderProxy


class SnapshotStore(ObjectStore):
    """
    An ObjectStore for Snapshots in netCDF files.
    """

    def __init__(self):
        super(SnapshotStore, self).__init__(Snapshot, json=False)

    def _load(self, idx):
        """
        Load a snapshot from the storage.

        Parameters
        ----------
        idx : int
            the integer index of the snapshot to be loaded

        Returns
        -------
        snapshot : Snapshot
            the loaded snapshot instance
        """

        s_idx = int(idx / 2) * 2

        reversed_idx = 2 * s_idx + 1 - idx
        try:
            obj = self.cache[reversed_idx]
            snapshot = Snapshot(
                configuration=obj.configuration,
                momentum=obj.momentum,
                is_reversed=not obj.is_reversed,
                reversed_copy=LoaderProxy(self, reversed_idx)
            )
            return snapshot


        except KeyError:
            pass

        configuration = self.vars['configuration'][s_idx]
        momentum = self.vars['momentum'][s_idx]
        momentum_reversed = self.vars['momentum_reversed'][idx]

        snapshot = Snapshot(
            configuration=configuration,
            momentum=momentum,
            is_reversed=momentum_reversed,
            reversed_copy=LoaderProxy(self, reversed_idx)
        )

        return snapshot

    def _save(self, snapshot, idx):
        """
        Add the current state of the snapshot in the database.

        Parameters
        ----------
        snapshot : Snapshot()
            the snapshot to be saved
        idx : int or None
            if idx is not None the index will be used for saving in the storage.
            This might overwrite already existing trajectories!

        Notes
        -----
        This also saves all contained frames in the snapshot if not done yet.
        A single Snapshot object can only be saved once!
        """

        s_idx = int(idx / 2) * 2

        reversed_idx = 2 * s_idx + 1 - idx

        self.vars['configuration'][s_idx + 1] = snapshot.configuration
        self.vars['momentum'][s_idx + 1] = snapshot.momentum
        self.write('configuration', s_idx, snapshot)
        self.write('momentum', s_idx, snapshot)

        self.vars['momentum_reversed'][idx] = snapshot.is_reversed
        self.vars['momentum_reversed'][reversed_idx] = not snapshot.is_reversed

        reversed = snapshot._reversed
        snapshot._reversed = LoaderProxy(self, reversed_idx)
        reversed._reversed = LoaderProxy(self, idx)

        # mark reversed as stored
        self.index[reversed] = reversed_idx

    def _init(self):
        """
        Initializes the associated storage to index configuration_indices in it
        """
        super(SnapshotStore, self)._init()

        self.init_variable('configuration', 'lazyobj.configurations',
                           description="the snapshot index (0..n_configuration-1) of snapshot '{idx}'.",
                           chunksizes=(1,)
                           )

        self.init_variable('momentum', 'lazyobj.momenta',
                           description="the snapshot index (0..n_momentum-1) 'frame' of snapshot '{idx}'.",
                           chunksizes=(1,)
                           )

        self.init_variable('momentum_reversed', 'bool', chunksizes=(1,))

    # =============================================================================================
    # COLLECTIVE VARIABLE UTILITY FUNCTIONS
    # =============================================================================================

    @property
    def op_configuration_idx(self):
        """
        Returns aa function that returns for an object of this storage the idx

        Returns
        -------
        function
            the function that returns the idx of the configuration
        """

        def idx(obj):
            return self.index[obj.configuration]

        return idx

    @property
    def op_momentum_idx(self):
        """
        Returns aa function that returns for an object of this storage the idx

        Returns
        -------
        function
            the function that returns the idx of the configuration

        """

        def idx(obj):
            return self.index[obj.momentum]

        return idx

    def all(self):
<<<<<<< HEAD
        return Trajectory([
                              LoaderProxy(self, idx)
                              for idx in range(len(self))])
=======
        return Trajectory([LoaderProxy(self, idx) for idx in range(len(self))])
>>>>>>> 17c880a3


class MomentumStore(ObjectStore):
    """
    An ObjectStore for Momenta. Allows to store Momentum() instances in a netcdf file.
    """

    def __init__(self):
        super(MomentumStore, self).__init__(Momentum, json=False)

    def _save(self, momentum, idx):
        self.vars['velocities'][idx, :, :] = momentum.velocities

        if momentum.kinetic_energy is not None:
            self.vars['kinetic_energy'][idx] = momentum.kinetic_energy

    def _load(self, idx):
        velocities = self.vars['velocities'][idx]
        kinetic_energy = self.vars['kinetic_energy'][idx]

        momentum = Momentum(velocities=velocities, kinetic_energy=kinetic_energy)

        return momentum

    def velocities_as_numpy(self, frame_indices=None, atom_indices=None):
        """
        Return a block of stored velocities in the database as a numpy array.

        Parameters
        ----------
        frame_indices : list of int or None
            the indices of Momentum objects to be retrieved from the database.
            If `None` is specified then all indices are returned!
        atom_indices : list of int of None
            if not None only the specified atom_indices are returned. Might
            speed up reading a lot.
        """

        if frame_indices is None:
            frame_indices = slice(None)

        if atom_indices is None:
            atom_indices = slice(None)

        return self.variables['velocities'][frame_indices, atom_indices, :].astype(np.float32).copy()

    def velocities_as_array(self, frame_indices=None, atom_indices=None):
        """
        Returns a numpy array consisting of all velocities at the given indices

        Parameters
        ----------
        frame_indices : list of int
            momenta indices to be loaded
        atom_indices : list of int
            selects only the atoms to be returned. If None (Default) all atoms
            will be selected


        Returns
        -------
        numpy.ndarray, shape = (l,n)
            returns an array with `l` the number of frames and `n` the number
            of atoms
        """

        return self.velocities_as_numpy(frame_indices, atom_indices)

    def _init(self):
        """
        Initializes the associated storage to index momentums in it
        """

        super(MomentumStore, self)._init()

        n_atoms = self.storage.n_atoms
        n_spatial = self.storage.n_spatial

        self.init_variable('velocities', 'numpy.float32',
                           dimensions=('atom', 'spatial'),
                           description="the velocity of atom 'atom' in dimension " +
                                       "'coordinate' of momentum 'momentum'.",
                           chunksizes=(1, n_atoms, n_spatial),
                           simtk_unit='velocity'
                           )

        self.init_variable('kinetic_energy', 'float',
                           chunksizes=(1,),
                           simtk_unit='energy'
                           )


class ConfigurationStore(ObjectStore):
    def __init__(self):
        super(ConfigurationStore, self).__init__(Configuration, json=False)

    def _save(self, configuration, idx):
        # Store configuration.
        self.vars['coordinates'][idx] = configuration.coordinates

        if configuration.potential_energy is not None:
            self.vars['potential_energy'][idx] = configuration.potential_energy

        if configuration.box_vectors is not None:
            self.vars['box_vectors'][idx] = configuration.box_vectors

    def get(self, indices):
        return [self.load(idx) for idx in indices]

    def _load(self, idx):
        coordinates = self.vars["coordinates"][idx]
        box_vectors = self.vars["box_vectors"][idx]
        potential_energy = self.vars["potential_energy"][idx]

        configuration = Configuration(coordinates=coordinates, box_vectors=box_vectors,
                                      potential_energy=potential_energy)
        configuration.topology = self.storage.topology

        return configuration

    def coordinates_as_numpy(self, frame_indices=None, atom_indices=None):
        """
        Return the atom coordinates in the storage for given frame indices
        and atoms

        Parameters
        ----------
        frame_indices : list of int or None
            the frame indices to be included. If None all frames are returned
        atom_indices : list of int or None
            the atom indices to be included. If None all atoms are returned

        Returns
        -------
        numpy.array, shape=(n_frames, n_atoms)
            the array of atom coordinates in a float32 numpy array

        """
        if frame_indices is None:
            frame_indices = slice(None)

        if atom_indices is None:
            atom_indices = slice(None)

        return self.storage.variables[self.prefix + '_coordinates'][frame_indices, atom_indices, :].astype(
            np.float32).copy()

    def _init(self):
        super(ConfigurationStore, self)._init()
        n_atoms = self.storage.n_atoms
        n_spatial = self.storage.n_spatial

        self.init_variable('coordinates', 'numpy.float32',
                           dimensions=('atom', 'spatial'),
                           description="coordinate of atom '{ix[1]}' in dimension " +
                                       "'{ix[2]}' of configuration '{ix[0]}'.",
                           chunksizes=(1, n_atoms, n_spatial),
                           simtk_unit='length'
                           )

        self.init_variable('box_vectors', 'numpy.float32',
                           dimensions=('spatial', 'spatial'),
                           chunksizes=(1, n_spatial, n_spatial),
                           simtk_unit='length'
                           )

        self.init_variable('potential_energy', 'float',
                           chunksizes=(1,),
                           simtk_unit='energy'
                           )<|MERGE_RESOLUTION|>--- conflicted
+++ resolved
@@ -152,13 +152,7 @@
         return idx
 
     def all(self):
-<<<<<<< HEAD
-        return Trajectory([
-                              LoaderProxy(self, idx)
-                              for idx in range(len(self))])
-=======
         return Trajectory([LoaderProxy(self, idx) for idx in range(len(self))])
->>>>>>> 17c880a3
 
 
 class MomentumStore(ObjectStore):
