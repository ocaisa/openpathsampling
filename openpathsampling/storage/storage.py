--- conflicted
+++ resolved
@@ -102,11 +102,7 @@
                    'cvs', 'pathmovers', 'shootingpoints',
                    'shootingpointselectors', 'engines',
                    'pathsimulators', 'volumes', 'ensembles',
-<<<<<<< HEAD
-                   'pathmovechanges', 'transitions' , 'networks', '_details'
-=======
-                   'pathmovechanges', 'transitions', '_details'
->>>>>>> 6be3656c
+                   'pathmovechanges', 'transitions', 'networks', '_details'
                   ]}
 
     @property
