--- conflicted
+++ resolved
@@ -91,17 +91,6 @@
         # special objects
         # TODO: remove query? Not really needed, is it?
 
-<<<<<<< HEAD
-        self.networks = paths.storage.ObjectStore(storage,
-                                                  paths.MSTISNetwork,
-                                                  has_uid=True
-                                                 )
-        self.networks = paths.storage.ObjectStore(storage,
-                                                  paths.MISTISNetwork,
-                                                  has_uid=True
-                                                 )
-=======
->>>>>>> 80167ebb
 
         self.query = paths.storage.QueryStore(storage)
 
