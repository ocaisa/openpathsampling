--- conflicted
+++ resolved
@@ -96,10 +96,7 @@
             Volume, interfaces is a list of Volumes, state_name is a string,
             and orderparameters is a CollectiveVariable
         """
-<<<<<<< HEAD
-=======
         super(MSTISNetwork, self).__init__()
->>>>>>> a1374d80
         self.trans_info = trans_info
         if not hasattr(self, "from_state"):
             self.from_state = {}
