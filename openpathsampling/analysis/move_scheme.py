--- conflicted
+++ resolved
@@ -62,7 +62,6 @@
         scheme.root_mover = dct['root_mover']
         return scheme
 
-<<<<<<< HEAD
     @property
     def real_choice_probability(self):
         if self._real_choice_probability == {}:
@@ -74,10 +73,7 @@
     def real_choice_probability(self, value):
         self._real_choice_probability = value
 
-    def append(self, strategies, levels=None):
-=======
     def append(self, strategies, levels=None, force=False):
->>>>>>> 70cf6875
         """
         Adds new strategies to this scheme, organized by `level`.
 
