"""
author
"""

import logging

from dictify import StorableObjectJSON
from proxy import LoaderProxy

from objects import NamedObjectStore, ObjectStore

import numpy as np
import netCDF4
import os.path
import abc

logger = logging.getLogger(__name__)
init_log = logging.getLogger('openpathsampling.initialization')


# =============================================================================================
# Extended NetCDF Storage for multiple forked trajectories
# =============================================================================================

class NetCDFPlus(netCDF4.Dataset):
    """
    Extension of the python netCDF wrapper for easier storage of python objects
    """
    support_simtk_unit = True

    _type_conversion = {
        'float': np.float32,
        'int': np.int32,
        'long': np.int64,
        'index': np.int32,
        'length': np.int32,
        'bool': np.int16,
        'str': str,
        'json': str,
        'jsonobj': str,
        'numpy.float32': np.float32,
        'numpy.float64': np.float64,
        'numpy.int8': np.int8,
        'numpy.int16': np.int16,
        'numpy.int32': np.int32,
        'numpy.int64': np.int64,
        'numpy.uint8': np.uint8,
        'numpy.uint16': np.uint16,
        'numpy.uint32': np.uint32,
        'numpy.uint64': np.uint64,
        'store': str,
        'obj': np.int32,
        'lazyobj': np.int32
    }

    class ValueDelegate(object):
        """
        Value delegate for objects that implement __getitem__ and __setitem__

        It will basically just wrap values that are used in a dict like structure
        with getter and setter function to allow easier conversion

        delegate[x] is equivalent to delegate.getter(delegate.variable[x])

        Attributes
        ----------
        variable : dict-like
            the dict to be wrapped
        getter : function
            the function applied to results from running the __getitem__ on the variable
        setter : function
            the function applied to the value to be stored using __setitem__ on the variable
        store : openpathsampling.netcdfplus.ObjectStore
            a reference to an object store used for convenience in some cases

        """

        def __init__(self, variable, getter=None, setter=None, store=None):
            self.variable = variable
            self.store = store

            if setter is None:
                setter = lambda v: v
            self.setter = setter

            if getter is None:
                getter = lambda v: v
            self.getter = getter

        def __setitem__(self, key, value):
            self.variable[key] = self.setter(value)

        def __getitem__(self, key):
            return self.getter(self.variable[key])

        def __getattr__(self, item):
            return getattr(self.variable, item)

        def __str__(self):
            return str(self.variable)

        def __repr__(self):
            return repr(self.variable)

    class KeyDelegate(object):
        """
        Value delegate for objects that implement __getitem__ and __setitem__

        It will basically just wrap keys for objects that are used in a dict like structure
        with getter and setter function to allow easier conversion

        delegate[x] is equivalent to delegate[x.idx(store)]

        Attributes
        ----------
        variable : dict-like
            the dict to be wrapped
        store : openpathsampling.netcdfplus.ObjectStore
            a reference to an object store used

        """

        def __init__(self, variable, store):
            self.variable = variable
            self.store = store

        def __setitem__(self, key, value):
            if hasattr(key, '__iter__'):
                idxs = [item if type(item) is int else self.store.index[item] for item in key]
                sorted_idxs = list(set(idxs))
                sorted_values = [value[idxs.index(val)] for val in sorted_idxs]
                self.variable[sorted_idxs] = sorted_values

            else:
                self.variable[key if type(key) is int else self.store.index[key]] = value

        def __getitem__(self, key):
            if hasattr(key, '__iter__'):
                idxs = [item if type(item) is int else self.store.index[item] for item in key]
                sorted_idxs = sorted(list(set(idxs)))

                sorted_values = self.variable[sorted_idxs]
                return [sorted_values[sorted_idxs.index(idx)] for idx in idxs]
            else:
                return self.variable[key if type(key) is int else self.store.index[key]]

    @property
    def objects(self):
        """
        Return a dictionary of all objects stored.

        This is similar to the netcdf `.variables` for all stored variables. This
        allows to write `storage.objects['samples'][idx]` like we
        write `storage.variables['ensemble_json'][idx]`
        """
        return self._stores

    def find_store(self, obj):
        """
        Return the default store used for an storable object

        Parameters
        ----------
        obj : :class:`openpathsampling.netcdfplus.StorableObject`
            the storable object to be tested

        Returns
        -------
        :class:`openpathsampling.netcdfplus.ObjectStore`
            the store that is used by default to store the given storable obj
        """

        if type(obj) is type or type(obj) is abc.ABCMeta:
            if obj not in self._obj_store:
                raise ValueError('Objects of class "%s" are not storable in this store.' % obj.__name__)

            return self._obj_store[obj]
        else:
            if obj.__class__ not in self._obj_store:
                raise ValueError('Objects of class "%s" are not storable in this store.' % obj.__class__.__name__)

            return self._obj_store[obj.__class__]

    def update_storable_classes(self):
        self.simplifier.update_class_list()

    def _create_storages(self):
        """
        Function to be called automatically to register all object stores

        This will usually only be called in subclassed storages.
        """
        pass

    def __init__(self, filename, mode=None):
        """
        Create a storage for complex objects in a netCDF file

        Parameters
        ----------
        filename : string
            filename of the netcdf file to be used or created
        mode : str
            the mode of file creation, one of 'w' (write), 'a' (append) or 'r' (read-only)
            None, which will append any existing files (equal to append), is the default.

        Notes
        -----
        A single file can be opened by multiple storages, but only one can be used for writing

        """

        if mode is None:
            mode = 'a'

        exists = os.path.isfile(filename)
        if exists and mode == 'a':
            logger.info("Open existing netCDF file '%s' for appending - appending existing file", filename)
        elif exists and mode == 'w':
            logger.info("Create new netCDF file '%s' for writing - deleting existing file", filename)
        elif not exists and mode == 'a':
            logger.info("Create new netCDF file '%s' for appending - appending non-existing file", filename)
        elif not exists and mode == 'w':
            logger.info("Create new netCDF file '%s' for writing - creating new file", filename)
        elif not exists and mode == 'r':
            logger.info("Open existing netCDF file '%s' for reading - file does not exist", filename)
            raise RuntimeError("File '%s' does not exist." % filename)
        elif exists and mode == 'r':
            logger.info("Open existing netCDF file '%s' for reading - reading from existing file", filename)

        self.filename = filename

        # call netCDF4-python to create or open .nc file
        super(NetCDFPlus, self).__init__(filename, mode)

        self._setup_class()

        if mode == 'w':
            logger.info("Setup netCDF file and create variables")

            # add shared scalar dimension for everyone
            self.create_dimension('scalar', 1)
            self.create_dimension('pair', 2)

            # create the store that holds stores
            self.register_store('stores', NamedObjectStore(ObjectStore))
            self.stores._init()
            self.stores.set_caching(True)
            self.update_delegates()

            # now create all storages in subclasses
            self._create_storages()

            # call the subclass specific initialization
            self._initialize()

            # this will create all variables in the storage for all new added stores
            # this is often already call inside of _initialize. If not we just make sure
            self.finalize_stores()

            logger.info("Finished setting up netCDF file")

        elif mode == 'a' or mode == 'r+' or mode == 'r':
            logger.debug("Restore the dict of units from the storage")

            # open the store that contains all stores
            self.register_store('stores', NamedObjectStore(ObjectStore))
            self.stores.set_caching(True)
            self.create_variable_delegate('stores_json')
            self.create_variable_delegate('stores_name')

            # Create a dict of simtk.Unit() instances for all netCDF.Variable()
            for variable_name in self.variables:
                variable = self.variables[variable_name]

                if self.support_simtk_unit:
                    import simtk.unit as u
                    if hasattr(variable, 'unit_simtk'):
                        unit_dict = self.simplifier.from_json(getattr(variable, 'unit_simtk'))
                        if unit_dict is not None:
                            unit = self.simplifier.unit_from_dict(unit_dict)
                        else:
                            unit = self.simplifier.unit_from_dict(u.Unit({}))

                        self.units[str(variable_name)] = unit

            # register all stores that are listed in self.stores
            for store in self.stores:
                self.register_store(store.name, store)
                store.register(self, store.name)

            self.update_delegates()
            self._restore_storages()

            # call the subclass specific restore in case there is more stuff the prepare
            self._restore()

        self.sync()

    def _setup_class(self):
        """
        Sets the basic properties for the storage
        """
        self._stores = {}
        self._objects = {}
        self._obj_store = {}
        self._storages_base_cls = {}
        self.simplifier = StorableObjectJSON(self)
        self.vars = dict()
        self.units = dict()

    def create_store(self, name, store):
        """
        Create a special variable type `obj.name` that can hold storable objects

        Parameters
        ----------
        name : str
            the name of the store inside this storage
        store : :class:`openpathsampling.netcdf.ObjectStore`
            the store to be added to this storage

        """
        self.register_store(name, store)
        store.name = name
        self.stores.save(store)

    def finalize_stores(self):
        """
        Run initializations for all added stores.

        This will make sure that all previously added stores are now useable. If you add more stores you need to
        call this again. The reason this is done at all is that stores might reference each other and so no
        unique order of creation can be found. Thus you first create stores with all their dependencies and then
        finalize all of them together.
        """
        for store in self._stores.values():
            if not store._created:
                logger.info("Initializing store '%s'" % store.name)
                store._init()

        for store in self._stores.values():
            if not store._created:
                logger.info("Initializing store '%s'" % store.name)
                store._init()

        self.update_delegates()
        self.simplifier.update_class_list()

    def register_store(self, name, store, register_attr=True):
        """
        Add a object store to the file

        An object store is a special type of variable that allows to store python objects

        Parameters
        ----------
        name : str
            the name of the store under which the objects are accessible like `store.{name}`
        store : :class:`openpathsampling.storages.ObjectStore`
            instance of the object store
        register_attr : bool
            if set to false the store will not be accesible as an attribute. `True` is the default.
        """
        store.register(self, name)

        if register_attr:
            if hasattr(self, name):
                raise ValueError('Attribute name %s is already in use!' % name)

            setattr(self, store.prefix, store)

        self._stores[name] = store

        if store.content_class is not None:
            self._objects[store.content_class] = store

            self._obj_store[store.content_class] = store
            self._obj_store.update({cls: store for cls in store.content_class.descendants()})

    def _initialize(self):
        """
        Function run after a new file is created.

        This is used to setup all variables in the storage
        """
        pass

    def _restore(self):
        """
        Function run after an existing file is opened.

        This is used in special storages to complete reading existing files.
        """
        pass

    def __repr__(self):
        return "Storage @ '" + self.filename + "'"

    def __getattr__(self, item):
        return self.__dict__[item]

    def __setattr__(self, key, value):
        self.__dict__[key] = value

    def _init_storages(self):
        """
        Run the initialization on all added classes

        Notes
        -----
        Only runs when the storage is created.
        """

        for storage in self._stores.values():
            storage._init()

        self.update_delegates()

    def _restore_storages(self):
        """
        Run the restore method on all added classes

        Notes
        -----
        Only runs when an existing storage is opened.
        """

        for storage in self._stores.values():
            storage._restore()

    def list_stores(self):
        """
        Return a list of registered stores

        Returns
        -------
        list of str
            list of stores that can be accessed using `storage.[store]`
        """
        return [store.prefix for store in self._stores.values()]

    def list_storable_objects(self):
        """
        Return a list of storable object base classes

        Returns
        -------
        list of type
            list of base classes that can be stored using `storage.save(obj)`
        """
        return [store.content_class for store in self.objects.values() if store.content_class is not None]

    def save(self, obj, idx=None):
        """
        Save a storable object into the correct Storage in the netCDF file

        Parameters
        ----------
        obj : the object to store

        Returns
        -------
        str
            the class name of the BaseClass of the stored object, which is
            needed when loading the object to identify the correct storage
        """

        if type(obj) is list:
            # a list of objects will be stored one by one
            return [self.save(part, idx) for part in obj]


        elif type(obj) is tuple:
            # a tuple will store all parts
            return [self.save(part, idx) for part in obj]


        elif obj.__class__ in self._obj_store:
            # to store we just check if the base_class is present in the storages
            # also we assume that if a class has no base_cls
            store = self.find_store(obj)
            store_idx = self.stores.index[store]
            return store, store_idx, store.save(obj, idx)


        # Could not save this object.
        raise RuntimeWarning("Objects of type '%s' cannot be stored!" %
                             obj.__class__.__name__)

    def load(self, obj_type, idx):
        """
        Load an object of the specified type from the storage

        Parameters
        ----------
        obj_type : str or class
            the store or class of the base object to be loaded.

        Returns
        -------
        :class:`openpathsampling.netcdfplus.StorableObject`
            the object loaded from the storage

        Notes
        -----
        If you want to load a sub-classed Ensemble you need to load using
        `Ensemble` or `"Ensemble"` and not use the subclass
        """

        if obj_type in self._objects:
            store = self._objects[obj_type]
            return store.load(idx)
        elif obj_type in self._obj_store:
            # check if a store for the base_cls exists and use this one
            store = self._obj_store[obj_type]
            return store.load(idx)
        elif obj_type in self.simplifier.class_list:
            store = self._obj_store[self.simplifier.class_list[obj_type]]
            return store.load(idx)

        raise RuntimeError("No store registered to load variable type '%s'" % obj_type)

    def idx(self, obj):
        """
        Return the index used to store the given object in this storage

        Parameters
        ----------
        obj : object
            The stored object from which the index is to be returned
        """
        if hasattr(obj, 'base_cls'):
            store = self._objects[obj.base_cls]
            return store.idx(obj)

    def repr_json(self, obj):
        if hasattr(obj, 'base_cls'):
            store = self._objects[obj.base_cls]

            if store.json:
                return store.variables['json'][store.idx(obj)]

        return None

    def clone_store(self, store_to_copy, new_storage):
        """
        Clone a store from one storage to another. Mainly used as a helper
        for the cloning of a store

        Parameters
        ----------
        store_to_copy : [..]Store
            the store to be copied
        new_storage : Storage
            the new Storage object

        """
        if type(store_to_copy) is str:
            storage_name = store_to_copy
        else:
            storage_name = store_to_copy.prefix

        copied_storages = 0

        for variable in self.variables.keys():
            if variable.startswith(storage_name + '_'):
                copied_storages += 1
                if variable not in new_storage.variables:
                    # collectivevariables have additional variables in the storage that need to be copied
                    # TODO: copy chunksizes?
                    var = self.variables[variable]
                    new_storage.createVariable(
                        variable,
                        str(var.dtype),
                        var.dimensions,
                        chunksizes=var.chunk
                    )
                    for attr in self.variables[variable].ncattrs():
                        setattr(
                            new_storage.variables[variable],
                            attr,
                            getattr(self.variables[variable], attr)
                        )

                    new_storage.variables[variable][:] = self.variables[variable][:]
                else:
                    for idx in range(0, len(self.variables[variable])):
                        new_storage.variables[variable][idx] = self.variables[variable][idx]

        if copied_storages == 0:
            raise RuntimeWarning(
                'Potential error in storage name. No storage variables copied from ' +
                storage_name
            )

    def create_dimension(self, dim_name, size=None):
        """
        Initialize a new dimension in the storage.
        Wraps the netCDF createDimension

        Parameters
        ----------
        dim_name : str
            the name for the new dimension
        size : int
            the number of elements in this dimension. None (default) means
            an infinite dimension that extends when more objects are stored

        """
        if dim_name not in self.dimensions:
            self.createDimension(dim_name, size)

    def cache_image(self):
        """
        Return an dict containing information about all caches

        Returns
        -------
        dict
            a nested dict containing information about the number and types of
            cached objects
        """
        image = {
            'weak': {},
            'strong': {},
            'total': {},
            'file': {},
            'index': {}
        }

        total_strong = 0
        total_weak = 0
        total_file = 0
        total_index = 0

        for name, store in self.objects.iteritems():
            size = store.cache.size
            count = store.cache.count
            profile = {
                'count': count[0] + count[1],
                'count_strong': count[0],
                'count_weak': count[1],
                'max': size[0],
                'size_strong': size[0],
                'size_weak': size[1],
            }
            total_strong += count[0]
            total_weak += count[1]
            total_file += len(store)
            total_index += len(store.index)
            image[name] = profile
            image['strong'][name] = count[0]
            image['weak'][name] = count[1]
            image['total'][name] = count[0] + count[1]
            image['file'][name] = len(store)
            #            if hasattr(store, 'index'):
            image['index'][name] = len(store.index)
        # else:
        #                image['index'][name] = 0

        image['full'] = total_weak + total_strong
        image['total_strong'] = total_strong
        image['total_weak'] = total_weak
        image['file'] = total_file
        image['index'] = total_index

        return image

    def get_var_types(self):
        """
        List all allowed variable type to be used in `create_variable`

        Returns
        -------
        list of str
            the list of variable types
        """
        types = NetCDFPlus._type_conversion.keys()
        types += ['obj.' + x for x in self.objects.keys()]
        types += ['lazyobj.' + x for x in self.objects.keys()]
        return sorted(types)

    @staticmethod
    def var_type_to_nc_type(var_type):
        """
        Return the compatible netCDF variable type for var_type

        Returns
        -------
        object
            A object of netcdf compatible varible types
        """
        if var_type.startswith('obj.') or var_type.startswith('lazyobj.'):
            nc_type = np.int32
        else:
            nc_type = NetCDFPlus._type_conversion[var_type]

        return nc_type

    def create_type_delegate(self, var_type):
        """
        Create a variable value delegator for var_type

        The delegator will convert automatically between the given variable type
        and the netcdf compatible one

        Parameters
        ----------
        var_type : str
            the variable type

        Returns
        -------
        NetCDFPlus.Value_Delegate
            the delegator instance
        """
        getter = None
        setter = None
        store = None

        if var_type.startswith('obj.') or var_type.startswith('lazyobj.'):
            store = getattr(self, var_type.split('.')[1])
            base_type = store.content_class

<<<<<<< HEAD
            get_iterable = lambda v: \
                not v.base_cls is base_type if hasattr(v, 'base_cls') else hasattr(v, '__iter__')

            set_iterable = lambda v: \
=======
            get_is_iterable = lambda v: \
                not v.base_cls is base_type if hasattr(v, 'base_cls') else hasattr(v, '__iter__')

            set_is_iterable = lambda v: \
>>>>>>> c87c08f4
                not v.base_cls is base_type if hasattr(v, 'base_cls') else hasattr(v, '__iter__')


        if var_type == 'int':
            getter = lambda v: v.tolist()
            setter = lambda v: np.array(v)

        elif var_type == 'bool':
            getter = lambda v: v.astype(np.bool).tolist()
            setter = lambda v: np.array(v, dtype=np.int8)

        elif var_type == 'index':
            getter = lambda v: \
                [None if int(w) < 0 else int(w) for w in v.tolist()] \
                    if hasattr(v, '__iter__') else None if int(v) < 0 else int(v)
            setter = lambda v: \
                [-1 if w is None else w for w in v] \
                    if hasattr(v, '__iter__') else -1 if v is None else v

        elif var_type == 'float':
            getter = lambda v: v.tolist()
            setter = lambda v: np.array(v)

        elif var_type.startswith('numpy.'):
            pass

        elif var_type == 'jsonobj':
            setter = lambda v: self.simplifier.to_json_object(v)
            getter = lambda v: self.simplifier.from_json(v)

        elif var_type == 'json':
            setter = lambda v: self.simplifier.to_json(v)
            getter = lambda v: self.simplifier.from_json(v)

        elif var_type.startswith('obj.'):
            getter = lambda v: \
                [None if int(w) < 0 else store.load(int(w)) for w in v.tolist()] \
<<<<<<< HEAD
                    if get_iterable(v) else None if int(v) < 0 else store.load(int(v))
            setter = lambda v: \
                np.array([-1 if w is None else store.save(w) for w in v], dtype=np.int32) \
                    if set_iterable(v) else -1 if v is None else store.save(v)
=======
                    if get_is_iterable(v) else None if int(v) < 0 else store.load(int(v))
            setter = lambda v: \
                np.array([-1 if w is None else store.save(w) for w in v], dtype=np.int32) \
                    if set_is_iterable(v) else -1 if v is None else store.save(v)
>>>>>>> c87c08f4

        elif var_type == 'obj':
            # arbitrary object

            set_iterable_simple = lambda v: \
                False if hasattr(v, 'base_cls') else hasattr(v, '__iter__')

            getter = lambda v: \
                [None if int(w[1]) < 0 else self.stores[int(w[0])].load(int(w[1])) for w in v.tolist()] \
                    if len(v.shape) > 1 else None if int(v[1]) < 0 else self.stores[int(v[0])].load(int(v[1]))

            setter = lambda v: \
                np.array([(-1, -1) if w is None else self.save(w)[1:] for w in v], dtype=np.int32) \
                    if set_iterable_simple(v) else (-1, -1) if v is None else self.save(v)[1:]

        elif var_type.startswith('lazyobj.'):
            getter = lambda v: \
                [None if int(w) < 0 else LoaderProxy(store, int(w)) for w in v.tolist()] \
<<<<<<< HEAD
                    if get_iterable(v) else None if int(v) < 0 else LoaderProxy(store, int(v))
            setter = lambda v: \
                np.array([-1 if w is None else store.save(w) for w in v], dtype=np.int32) \
                    if set_iterable(v) else -1 if v is None else store.save(v)
=======
                    if get_is_iterable(v) else None if int(v) < 0 else LoaderProxy(store, int(v))
            setter = lambda v: \
                np.array([-1 if w is None else store.save(w) for w in v], dtype=np.int32) \
                    if set_is_iterable(v) else -1 if v is None else store.save(v)
>>>>>>> c87c08f4

        elif var_type == 'lazyobj':
            # arbitrary object

            set_iterable_simple = lambda v: \
                False if hasattr(v, 'base_cls') else hasattr(v, '__iter__')

            getter = lambda v: \
                [None if int(w[1]) < 0 else LoaderProxy(self.stores[int(w[0])],int(w[1])) for w in v.tolist()] \
                    if len(v.shape) > 1 else None if int(v[1]) < 0 else LoaderProxy(self.stores[int(v[0])],int(v[1]))

            setter = lambda v: \
                np.array([(-1, -1) if w is None else self.save(w)[1:] for w in v], dtype=np.int32) \
                    if set_iterable_simple(v) else (-1, -1) if v is None else self.save(v)[1:]

        elif var_type == 'store':
            setter = lambda v: v.prefix
            getter = lambda v: self.objects[v]

        return getter, setter, store

    def create_variable_delegate(self, var_name):
        """
        Create a delegate property that wraps the netcdf.Variable and takes care
        of type conversions
        """

        if var_name not in self.vars:
            var = self.variables[var_name]

            if not hasattr(var, 'var_type'):
                return

            getter, setter, store = self.create_type_delegate(var.var_type)

            if True or self.support_simtk_unit:
                if hasattr(var, 'unit_simtk'):
                    if var_name not in self.units:
                        self.update_simtk_unit(var_name)

                    unit = self.units[var_name]

                    def _get(my_getter):
                        import simtk.unit as u
                        if my_getter is None:
                            return lambda v: u.Quantity(v, unit)
                        else:
                            return lambda v: u.Quantity(my_getter(v), unit)

                    def _set(my_setter):
                        if my_setter is None:
                            return lambda v: v / unit
                        else:
                            return lambda v: my_setter(v / unit)

                    getter = _get(getter)
                    setter = _set(setter)

            if True:
                if hasattr(var, 'maskable'):
                    def _get2(my_getter):
                        return lambda v: \
                            [None if hasattr(w, 'mask') else my_getter(w) for w in v] \
                                if type(v) is not str and len(v.shape) > 0 else \
                                (None if hasattr(v, 'mask') else my_getter(v))

                    if getter is not None:
                        getter = _get2(getter)
                    else:
                        getter = _get2(lambda v: v)

            self.vars[var_name] = NetCDFPlus.ValueDelegate(var, getter, setter, store)

        else:
            raise ValueError("Variable '%s' is already taken!")

    def create_variable(self, var_name,
                        var_type,
                        dimensions,
                        description=None,
                        chunksizes=None,
                        simtk_unit=None,
                        maskable=False):
        """
        Create a new variable in the netCDF storage.

        This is just a helper function to structure the code better and add some convenience to
        creating more complex variables

        Parameters
        ==========
        var_name : str
            The name of the variable to be created
        var_type : str
            The string representing the type of the data stored in the variable.
            Allowed are strings of native python types in which case the variables
            will be treated as python or a string of the form 'numpy.type' which
            will refer to the numpy data types. Numpy is preferred sinec the api
            to netCDF uses numpy and thus it is faster. Possible input strings are
            `int`, `float`, `long`, `str`, `numpy.float32`, `numpy.float64`,
            `numpy.int8`, `numpy.int16`, `numpy.int32`, `numpy.int64`, `json`,
            `obj.<store>`, `lazyobj.<store>`
        dimensions : str or tuple of str
            A tuple representing the dimensions used for the netcdf variable.
            If not specified then the default dimension of the storage is used.
            If the last dimension is `'...'` then it is assumed that the objects are of
            variable length. In netCDF this is usually referred to as a VLType.
            We will treat is just as another dimension, but it can only be the last dimension.
        description : str
            A string describing the variable in a readable form.
        chunksizes : tuple of int
            A tuple of ints per number of dimensions. This specifies in what
            block sizes a variable is stored. Usually for object related stuff
            we want to store everything of one object at once so this is often
            (1, ..., ...)
        simtk_unit : str
            A string representing the units used for this variable. Can be used with
            all var_types although it makes sense only for numeric ones.
        maskable : bool, default: False
            If set to `True` the values in this variable can only partially exist and if
            they have not yet been written they are filled with a fill_value which is
            treated as a non-set variable. The created variable will interprete this values
            as `None` when returned
        """

        ncfile = self

        if type(dimensions) is str:
            dimensions = [dimensions]

        dimensions = list(dimensions)

        new_dimensions = dict()
        for ix, dim in enumerate(dimensions):
            if type(dim) is int:
                dimensions[ix] = var_name + '_dim_' + str(ix)
                new_dimensions[dimensions[ix]] = dim

        if dimensions[-1] == '...':
            # last dimension is simply [] so we allow arbitrary length and remove the last dimension
            variable_length = True
            dimensions = dimensions[:-1]
        else:
            variable_length = False

        if var_type == 'obj' or var_type == 'lazyobj':
            dimensions.append('pair')
            if chunksizes is not None:
                chunksizes = tuple(list(chunksizes) + [2])

        nc_type = NetCDFPlus.var_type_to_nc_type(var_type)

        for dim_name, size in new_dimensions.items():
            ncfile.create_dimension(dim_name, size)

        dimensions = tuple(dimensions)

        # if chunksizes are strings then replace by the actual size of the dimension
        if chunksizes is not None:
            chunksizes = list(chunksizes)
            for ix, dim in enumerate(chunksizes):
                if dim == -1:
                    chunksizes[ix] = len(ncfile.dimensions[dimensions[ix]])

                if type(dim) is str:
                    chunksizes[ix] = len(ncfile.dimensions[dim])

            chunksizes = tuple(chunksizes)

        if variable_length:
            vlen_t = ncfile.createVLType(nc_type, var_name + '_vlen')
            ncvar = ncfile.createVariable(var_name, vlen_t, dimensions,
                                          zlib=False, chunksizes=chunksizes)
        else:
            ncvar = ncfile.createVariable(var_name, nc_type, dimensions,
                                          zlib=False, chunksizes=chunksizes)

        setattr(ncvar, 'var_type', var_type)

        if self.support_simtk_unit and simtk_unit is not None:

            import simtk.unit as u

            if isinstance(simtk_unit, u.Unit):
                unit_instance = simtk_unit
                symbol = unit_instance.get_symbol()
            elif isinstance(simtk_unit, u.BaseUnit):
                unit_instance = u.Unit({simtk_unit: 1.0})
                symbol = unit_instance.get_symbol()
            elif type(simtk_unit) is str and hasattr(u, simtk_unit):
                unit_instance = getattr(u, simtk_unit)
                symbol = unit_instance.get_symbol()
            else:
                raise NotImplementedError('Unit by abbreviated string representation is not yet supported')

            json_unit = self.simplifier.unit_to_json(unit_instance)

            # store the unit in the dict inside the Storage object
            self.units[var_name] = unit_instance

            # Define units for a float variable
            setattr(ncvar, 'unit_simtk', json_unit)
            setattr(ncvar, 'unit', symbol)

        if maskable:
            setattr(ncvar, 'maskable', 'True')

        if description is not None:
            if type(dimensions) is str:
                dim_names = [dimensions]
            else:
                dim_names = map(lambda p: '#ix{0}:{1}'.format(*p), enumerate(dimensions))

            idx_desc = '[' + ']['.join(dim_names) + ']'
            description = var_name + idx_desc + ' is ' + description.format(idx=dim_names[0],
                                                                            ix=dim_names)

            # Define long (human-readable) names for variables.
            setattr(ncvar, "long_str", description)

        self.update_delegates()

        return ncvar

    def update_delegates(self):
        """
        Updates the set of delegates in `self.vars`

        Should be called after new variables have been created or loaded.
        """
        for name in self.variables:
            if name not in self.vars:
                self.create_variable_delegate(name)

    @staticmethod
    def get_value_parameters(value):
        """
        Compute netcdfplus compatible parameters to store a value

        Parameters
        ----------
        value

        Returns
        -------
        dict
            A dictionary containing the approriate input parameters for `var_type`, `dimensions`, `simtk_unit`

        Notes
        -----
        This is a utility function to create a CV using a template

        """

        dimensions = None
        storable = True
        simtk_unit = None

        test_value = value
        test_type = value

        if NetCDFPlus.support_simtk_unit:
            import simtk.unit as u

            if type(test_type) is u.Quantity:
                # could be a Quantity([..])
                simtk_unit = test_type.unit
                test_type = test_type._value

        if type(test_type) is np.ndarray:
            dimensions = test_type.shape
        else:
            if hasattr(test_value, '__len__'):
                dimensions = len(test_value)
                test_type = test_value[0]
                if NetCDFPlus.support_simtk_unit and type(test_type) is u.Quantity:
                    for val in test_value:
                        if type(val._value) is not type(test_value._value):
                            # all values must be of same type
                            storable = False
                else:
                    for val in test_value:
                        if type(val) is not type(test_value):
                            # all values must be of same type
                            storable = False

            if NetCDFPlus.support_simtk_unit and type(test_type) is u.Quantity:
                # could also be [Quantity, ...]
                simtk_unit = test_type.unit
                test_type = test_type._value

        if storable:
            var_type = NetCDFPlus.identify_var_type(test_type)
            return {
                'var_type': var_type,
                'dimensions': dimensions,
                'simtk_unit': simtk_unit
            }

        return {
        }

    @staticmethod
    def identify_var_type(instance):
        """
        Identify common python and numpy types

        Parameters
        ----------
        instance
            python variable instance to be tested for it numeric type

        Returns
        -------
        str
            a string representation of the variable type

        """
        ty = type(instance)

        known_types = [float, int, bool, str]

        if ty in known_types:
            return ty.__name__
        elif hasattr(instance, 'dtype'):
            return 'numpy.' + instance.dtype.type.__name__
        else:
            return 'None'<|MERGE_RESOLUTION|>--- conflicted
+++ resolved
@@ -723,17 +723,10 @@
             store = getattr(self, var_type.split('.')[1])
             base_type = store.content_class
 
-<<<<<<< HEAD
-            get_iterable = lambda v: \
-                not v.base_cls is base_type if hasattr(v, 'base_cls') else hasattr(v, '__iter__')
-
-            set_iterable = lambda v: \
-=======
             get_is_iterable = lambda v: \
                 not v.base_cls is base_type if hasattr(v, 'base_cls') else hasattr(v, '__iter__')
 
             set_is_iterable = lambda v: \
->>>>>>> c87c08f4
                 not v.base_cls is base_type if hasattr(v, 'base_cls') else hasattr(v, '__iter__')
 
 
@@ -771,17 +764,10 @@
         elif var_type.startswith('obj.'):
             getter = lambda v: \
                 [None if int(w) < 0 else store.load(int(w)) for w in v.tolist()] \
-<<<<<<< HEAD
-                    if get_iterable(v) else None if int(v) < 0 else store.load(int(v))
-            setter = lambda v: \
-                np.array([-1 if w is None else store.save(w) for w in v], dtype=np.int32) \
-                    if set_iterable(v) else -1 if v is None else store.save(v)
-=======
                     if get_is_iterable(v) else None if int(v) < 0 else store.load(int(v))
             setter = lambda v: \
                 np.array([-1 if w is None else store.save(w) for w in v], dtype=np.int32) \
                     if set_is_iterable(v) else -1 if v is None else store.save(v)
->>>>>>> c87c08f4
 
         elif var_type == 'obj':
             # arbitrary object
@@ -800,17 +786,10 @@
         elif var_type.startswith('lazyobj.'):
             getter = lambda v: \
                 [None if int(w) < 0 else LoaderProxy(store, int(w)) for w in v.tolist()] \
-<<<<<<< HEAD
-                    if get_iterable(v) else None if int(v) < 0 else LoaderProxy(store, int(v))
-            setter = lambda v: \
-                np.array([-1 if w is None else store.save(w) for w in v], dtype=np.int32) \
-                    if set_iterable(v) else -1 if v is None else store.save(v)
-=======
                     if get_is_iterable(v) else None if int(v) < 0 else LoaderProxy(store, int(v))
             setter = lambda v: \
                 np.array([-1 if w is None else store.save(w) for w in v], dtype=np.int32) \
                     if set_is_iterable(v) else -1 if v is None else store.save(v)
->>>>>>> c87c08f4
 
         elif var_type == 'lazyobj':
             # arbitrary object
