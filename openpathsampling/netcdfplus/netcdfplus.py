"""
author
"""

import logging

from dictify import StorableObjectJSON
from proxy import LoaderProxy

from objects import NamedObjectStore, ObjectStore

import numpy as np
import netCDF4
import os.path
import abc

logger = logging.getLogger(__name__)
init_log = logging.getLogger('openpathsampling.initialization')


# =============================================================================================
# Extended NetCDF Storage for multiple forked trajectories
# =============================================================================================

class NetCDFPlus(netCDF4.Dataset):
    """
    Extension of the python netCDF wrapper for easier storage of python objects
    """
    support_simtk_unit = True

    _netcdfplus_version_ = '0.1.0'

    _type_conversion = {
        'float': np.float32,
        'int': np.int32,
        'long': np.int64,
        'index': np.int32,
        'length': np.int32,
        'bool': np.int16,
        'str': str,
        'json': str,
        'jsonobj': str,
        'numpy.float32': np.float32,
        'numpy.float64': np.float64,
        'numpy.int8': np.int8,
        'numpy.int16': np.int16,
        'numpy.int32': np.int32,
        'numpy.int64': np.int64,
        'numpy.uint8': np.uint8,
        'numpy.uint16': np.uint16,
        'numpy.uint32': np.uint32,
        'numpy.uint64': np.uint64,
        'store': str,
        'obj': np.int32,
        'lazyobj': np.int32
    }

    class ValueDelegate(object):
        """
        Value delegate for objects that implement __getitem__ and __setitem__

        It will basically just wrap values that are used in a dict like structure
        with getter and setter function to allow easier conversion

        delegate[x] is equivalent to delegate.getter(delegate.variable[x])

        Attributes
        ----------
        variable : dict-like
            the dict to be wrapped
        getter : function
            the function applied to results from running the __getitem__ on the variable
        setter : function
            the function applied to the value to be stored using __setitem__ on the variable
        store : openpathsampling.netcdfplus.ObjectStore
            a reference to an object store used for convenience in some cases

        """

        def __init__(self, variable, getter=None, setter=None, store=None):
            self.variable = variable
            self.store = store

            if setter is None:
                setter = lambda v: v
            self.setter = setter

            if getter is None:
                getter = lambda v: v
            self.getter = getter

        def __setitem__(self, key, value):
            self.variable[key] = self.setter(value)

        def __getitem__(self, key):
            return self.getter(self.variable[key])

        def __getattr__(self, item):
            return getattr(self.variable, item)

        def __str__(self):
            return str(self.variable)

        def __repr__(self):
            return repr(self.variable)

    class KeyDelegate(object):
        """
        Value delegate for objects that implement __getitem__ and __setitem__

        It will basically just wrap keys for objects that are used in a dict like structure
        with getter and setter function to allow easier conversion

        delegate[x] is equivalent to delegate[x.idx(store)]

        Attributes
        ----------
        variable : dict-like
            the dict to be wrapped
        store : openpathsampling.netcdfplus.ObjectStore
            a reference to an object store used

        """

        def __init__(self, variable, store):
            self.variable = variable
            self.store = store

        def __setitem__(self, key, value):
            if hasattr(key, '__iter__'):
                idxs = [item if type(item) is int else self.store.index[item] for item in key]
                sorted_idxs = list(set(idxs))
                sorted_values = [value[idxs.index(val)] for val in sorted_idxs]
                self.variable[sorted_idxs] = sorted_values

            else:
                self.variable[key if type(key) is int else self.store.index[key]] = value

        def __getitem__(self, key):
            if hasattr(key, '__iter__'):
                idxs = [item if type(item) is int else self.store.index[item] for item in key]
                sorted_idxs = sorted(list(set(idxs)))

                sorted_values = self.variable[sorted_idxs]
                return [sorted_values[sorted_idxs.index(idx)] for idx in idxs]
            else:
                return self.variable[key if type(key) is int else self.store.index[key]]

    @property
    def objects(self):
        """
        Return a dictionary of all objects stored.

        This is similar to the netcdf `.variables` for all stored variables. This
        allows to write `storage.objects['samples'][idx]` like we
        write `storage.variables['ensemble_json'][idx]`
        """
        return self._stores

    def find_store(self, obj):
        """
        Return the default store used for an storable object

        Parameters
        ----------
        obj : :class:`openpathsampling.netcdfplus.StorableObject`
            the storable object to be tested

        Returns
        -------
        :class:`openpathsampling.netcdfplus.ObjectStore`
            the store that is used by default to store the given storable obj
        """

        if type(obj) is type or type(obj) is abc.ABCMeta:
            if obj not in self._obj_store:
                raise ValueError('Objects of class "%s" are not storable in this store.' % obj.__name__)

            return self._obj_store[obj]
        else:
            if obj.__class__ not in self._obj_store:
                raise ValueError('Objects of class "%s" are not storable in this store.' % obj.__class__.__name__)

            return self._obj_store[obj.__class__]

    def update_storable_classes(self):
        self.simplifier.update_class_list()

    def _create_storages(self):
        """
        Function to be called automatically to register all object stores

        This will usually only be called in subclassed storages.
        """
        pass

    def __init__(self, filename, mode=None):
        """
        Create a storage for complex objects in a netCDF file

        Parameters
        ----------
        filename : string
            filename of the netcdf file to be used or created
        mode : str
            the mode of file creation, one of 'w' (write), 'a' (append) or
            'r' (read-only) None, which will append any existing files
            (equal to append), is the default.

        Notes
        -----
        A single file can be opened by multiple storages, but only one can be used for writing

        """

        if mode is None:
            mode = 'a'

        exists = os.path.isfile(filename)
        if exists and mode == 'a':
            logger.info("Open existing netCDF file '%s' for appending - appending existing file", filename)
        elif exists and mode == 'w':
            logger.info("Create new netCDF file '%s' for writing - deleting existing file", filename)
        elif not exists and mode == 'a':
            logger.info("Create new netCDF file '%s' for appending - appending non-existing file", filename)
        elif not exists and mode == 'w':
            logger.info("Create new netCDF file '%s' for writing - creating new file", filename)
        elif not exists and mode == 'r':
            logger.info("Open existing netCDF file '%s' for reading - file does not exist", filename)
            raise RuntimeError("File '%s' does not exist." % filename)
        elif exists and mode == 'r':
            logger.info("Open existing netCDF file '%s' for reading - reading from existing file", filename)

        self.filename = filename

        # call netCDF4-python to create or open .nc file
        super(NetCDFPlus, self).__init__(filename, mode)

        self._setup_class()

        if mode == 'w':
            logger.info("Setup netCDF file and create variables")

            self.setncattr('format', 'netcdf+')
            self.setncattr('version', self._netcdfplus_version_)

            self.write_meta()

            # add shared scalar dimension for everyone
            self.create_dimension('scalar', 1)
            self.create_dimension('pair', 2)

            # create the store that holds stores
            self.register_store('stores', NamedObjectStore(ObjectStore))
            self.stores._init()
            self.stores.set_caching(True)
            self.update_delegates()

            # now create all storages in subclasses
            self._create_storages()

            # call the subclass specific initialization
            self._initialize()

            # this will create all variables in the storage for all new added stores
            # this is often already call inside of _initialize. If not we just make sure
            self.finalize_stores()

            logger.info("Finished setting up netCDF file")

        elif mode == 'a' or mode == 'r+' or mode == 'r':
            logger.debug("Restore the dict of units from the storage")

            self.check_version()

            # open the store that contains all stores
            self.register_store('stores', NamedObjectStore(ObjectStore))
            self.stores.set_caching(True)
            self.create_variable_delegate('stores_json')
            self.create_variable_delegate('stores_name')

            # Create a dict of simtk.Unit() instances for all netCDF.Variable()
            for variable_name in self.variables:
                variable = self.variables[variable_name]

                if self.support_simtk_unit:
                    import simtk.unit as u
                    if hasattr(variable, 'unit_simtk'):
                        unit_dict = self.simplifier.from_json(getattr(variable, 'unit_simtk'))
                        if unit_dict is not None:
                            unit = self.simplifier.unit_from_dict(unit_dict)
                        else:
                            unit = self.simplifier.unit_from_dict(u.Unit({}))

                        self.units[str(variable_name)] = unit

            # register all stores that are listed in self.stores
            for store in self.stores:
                self.register_store(store.name, store)
                store.register(self, store.name)

            self.update_delegates()
            self._restore_storages()

            # call the subclass specific restore in case there is more stuff the prepare
            self._restore()

        self.sync()

<<<<<<< HEAD
    @staticmethod
    def _cmp_version(v1, v2):
        q1 = v1.split('-')[0].split('.')
        q2 = v2.split('-')[0].split('.')
        for v1, v2 in zip(q1, q2):
            if int(v1) > int(v2):
                return +1
            elif int(v1) < int(v2):
                return -1

        return 0

    def check_version(self):
        s1 = self.getncattr('version')
        s2 = self._netcdfplus_version_

        cp = self._cmp_version(s1, s2)

        if cp != 0:
            logger.info('Loading different netcdf version. Installed version is %s and loaded version is %s' % s2, s1)
            if cp > 0:
                logger.info('Loaded version is newer consider upgrading your conda package!')
            else:
                logger.info('Loaded version is older. Should be no problem other then missing features and information')



    def write_meta(self):
        pass
=======

    @property
    def file_size(self):
        return os.path.getsize(self.filename)

    @property
    def file_size_str(self):
        current = float(self.file_size)
        for prefix in ["k", "M", "G"]:
            if current > 1024:
                output_prefix = prefix
                current /= 1024.0
        return "{0:.2f}{1}B".format(current, prefix)
>>>>>>> d63d7c2e

    def _setup_class(self):
        """
        Sets the basic properties for the storage
        """
        self._stores = {}
        self._objects = {}
        self._obj_store = {}
        self._storages_base_cls = {}
        self.simplifier = StorableObjectJSON(self)
        self.vars = dict()
        self.units = dict()

    def create_store(self, name, store):
        """
        Create a special variable type `obj.name` that can hold storable objects

        Parameters
        ----------
        name : str
            the name of the store inside this storage
        store : :class:`openpathsampling.netcdf.ObjectStore`
            the store to be added to this storage

        """
        self.register_store(name, store)
        store.name = name
        self.stores.save(store)

    def finalize_stores(self):
        """
        Run initializations for all added stores.

        This will make sure that all previously added stores are now useable. If you add more stores you need to
        call this again. The reason this is done at all is that stores might reference each other and so no
        unique order of creation can be found. Thus you first create stores with all their dependencies and then
        finalize all of them together.
        """
        for store in self._stores.values():
            if not store._created:
                logger.info("Initializing store '%s'" % store.name)
                store._init()

        for store in self._stores.values():
            if not store._created:
                logger.info("Initializing store '%s'" % store.name)
                store._init()

        self.update_delegates()
        self.simplifier.update_class_list()

    def register_store(self, name, store, register_attr=True):
        """
        Add a object store to the file

        An object store is a special type of variable that allows to store python objects

        Parameters
        ----------
        name : str
            the name of the store under which the objects are accessible
            like `store.{name}`
        store : :class:`openpathsampling.storages.ObjectStore`
            instance of the object store
        register_attr : bool
            if set to false the store will not be accesible as an attribute.
            `True` is the default.
        """
        store.register(self, name)

        if register_attr:
            if hasattr(self, name):
                raise ValueError('Attribute name %s is already in use!' % name)

            setattr(self, store.prefix, store)

        self._stores[name] = store

        if store.content_class is not None:
            self._objects[store.content_class] = store

            self._obj_store[store.content_class] = store
            self._obj_store.update({cls: store for cls in store.content_class.descendants()})

    def _initialize(self):
        """
        Function run after a new file is created.

        This is used to setup all variables in the storage
        """
        pass

    def _restore(self):
        """
        Function run after an existing file is opened.

        This is used in special storages to complete reading existing files.
        """
        pass

    def __repr__(self):
        return "Storage @ '" + self.filename + "'"

    def __getattr__(self, item):
        try:
            return self.__dict__[item]
        except KeyError:
            return self.__class__.__dict__[item]

    def __setattr__(self, key, value):
        self.__dict__[key] = value

    def _init_storages(self):
        """
        Run the initialization on all added classes

        Notes
        -----
        Only runs when the storage is created.
        """

        for storage in self._stores.values():
            storage._init()

        self.update_delegates()

    def _restore_storages(self):
        """
        Run the restore method on all added classes

        Notes
        -----
        Only runs when an existing storage is opened.
        """

        for storage in self._stores.values():
            storage._restore()

    def list_stores(self):
        """
        Return a list of registered stores

        Returns
        -------
        list of str
            list of stores that can be accessed using `storage.[store]`
        """
        return [store.prefix for store in self._stores.values()]

    def list_storable_objects(self):
        """
        Return a list of storable object base classes

        Returns
        -------
        list of type
            list of base classes that can be stored using `storage.save(obj)`
        """
        return [store.content_class for store in self.objects.values() if store.content_class is not None]

    def save(self, obj, idx=None):
        """
        Save a storable object into the correct Storage in the netCDF file

        Parameters
        ----------
        obj : the object to store

        Returns
        -------
        str
            the class name of the BaseClass of the stored object, which is
            needed when loading the object to identify the correct storage
        """

        if type(obj) is list:
            # a list of objects will be stored one by one
            return [self.save(part, idx) for part in obj]


        elif type(obj) is tuple:
            # a tuple will store all parts
            return [self.save(part, idx) for part in obj]


        elif obj.__class__ in self._obj_store:
            # to store we just check if the base_class is present in the storages
            # also we assume that if a class has no base_cls
            store = self.find_store(obj)
            store_idx = self.stores.index[store]
            return store, store_idx, store.save(obj, idx)


        # Could not save this object.
        raise RuntimeWarning("Objects of type '%s' cannot be stored!" %
                             obj.__class__.__name__)

    def load(self, obj_type, idx):
        """
        Load an object of the specified type from the storage

        Parameters
        ----------
        obj_type : str or class
            the store or class of the base object to be loaded.

        Returns
        -------
        :class:`openpathsampling.netcdfplus.StorableObject`
            the object loaded from the storage

        Notes
        -----
        If you want to load a sub-classed Ensemble you need to load using
        `Ensemble` or `"Ensemble"` and not use the subclass
        """

        if obj_type in self._objects:
            store = self._objects[obj_type]
            return store.load(idx)
        elif obj_type in self._obj_store:
            # check if a store for the base_cls exists and use this one
            store = self._obj_store[obj_type]
            return store.load(idx)
        elif obj_type in self.simplifier.class_list:
            store = self._obj_store[self.simplifier.class_list[obj_type]]
            return store.load(idx)

        raise RuntimeError("No store registered to load variable type '%s'" % obj_type)

    def idx(self, obj):
        """
        Return the index used to store the given object in this storage

        Parameters
        ----------
        obj : object
            The stored object from which the index is to be returned
        """
        if hasattr(obj, 'base_cls'):
            store = self._objects[obj.base_cls]
            return store.idx(obj)

    def repr_json(self, obj):
        if hasattr(obj, 'base_cls'):
            store = self._objects[obj.base_cls]

            if store.json:
                return store.variables['json'][store.idx(obj)]

        return None

    def clone_store(self, store_to_copy, new_storage):
        """
        Clone a store from one storage to another. Mainly used as a helper
        for the cloning of a store

        Parameters
        ----------
        store_to_copy : [..]Store
            the store to be copied
        new_storage : Storage
            the new Storage object

        """
        if type(store_to_copy) is str:
            storage_name = store_to_copy
        else:
            storage_name = store_to_copy.prefix

        copied_storages = 0

        for variable in self.variables.keys():
            if variable.startswith(storage_name + '_'):
                copied_storages += 1
                if variable not in new_storage.variables:
                    # collectivevariables have additional variables in the storage that need to be copied
                    # TODO: copy chunksizes?
                    var = self.variables[variable]
                    new_storage.createVariable(
                        variable,
                        str(var.dtype),
                        var.dimensions,
                        chunksizes=var.chunk
                    )
                    for attr in self.variables[variable].ncattrs():
                        setattr(
                            new_storage.variables[variable],
                            attr,
                            getattr(self.variables[variable], attr)
                        )

                    new_storage.variables[variable][:] = self.variables[variable][:]
                else:
                    for idx in range(0, len(self.variables[variable])):
                        new_storage.variables[variable][idx] = self.variables[variable][idx]

        if copied_storages == 0:
            raise RuntimeWarning(
                'Potential error in storage name. No storage variables copied from ' +
                storage_name
            )

    def create_dimension(self, dim_name, size=None):
        """
        Initialize a new dimension in the storage.
        Wraps the netCDF createDimension

        Parameters
        ----------
        dim_name : str
            the name for the new dimension
        size : int
            the number of elements in this dimension. None (default) means
            an infinite dimension that extends when more objects are stored

        """
        if dim_name not in self.dimensions:
            self.createDimension(dim_name, size)

    def cache_image(self):
        """
        Return an dict containing information about all caches

        Returns
        -------
        dict
            a nested dict containing information about the number and types of
            cached objects
        """
        image = {
            'weak': {},
            'strong': {},
            'total': {},
            'file': {},
            'index': {}
        }

        total_strong = 0
        total_weak = 0
        total_file = 0
        total_index = 0

        for name, store in self.objects.iteritems():
            size = store.cache.size
            count = store.cache.count
            profile = {
                'count': count[0] + count[1],
                'count_strong': count[0],
                'count_weak': count[1],
                'max': size[0],
                'size_strong': size[0],
                'size_weak': size[1],
            }
            total_strong += count[0]
            total_weak += count[1]
            total_file += len(store)
            total_index += len(store.index)
            image[name] = profile
            image['strong'][name] = count[0]
            image['weak'][name] = count[1]
            image['total'][name] = count[0] + count[1]
            image['file'][name] = len(store)
            #            if hasattr(store, 'index'):
            image['index'][name] = len(store.index)
        # else:
        #                image['index'][name] = 0

        image['full'] = total_weak + total_strong
        image['total_strong'] = total_strong
        image['total_weak'] = total_weak
        image['file'] = total_file
        image['index'] = total_index

        return image

    def get_var_types(self):
        """
        List all allowed variable type to be used in `create_variable`

        Returns
        -------
        list of str
            the list of variable types
        """
        types = NetCDFPlus._type_conversion.keys()
        types += ['obj.' + x for x in self.objects.keys()]
        types += ['lazyobj.' + x for x in self.objects.keys()]
        return sorted(types)

    @staticmethod
    def var_type_to_nc_type(var_type):
        """
        Return the compatible netCDF variable type for var_type

        Returns
        -------
        object
            A object of netcdf compatible varible types
        """
        if var_type.startswith('obj.') or var_type.startswith('lazyobj.'):
            nc_type = np.int32
        else:
            nc_type = NetCDFPlus._type_conversion[var_type]

        return nc_type

    def create_type_delegate(self, var_type):
        """
        Create a variable value delegator for var_type

        The delegator will convert automatically between the given variable type
        and the netcdf compatible one

        Parameters
        ----------
        var_type : str
            the variable type

        Returns
        -------
        NetCDFPlus.Value_Delegate
            the delegator instance
        """
        getter = None
        setter = None
        store = None

        if var_type.startswith('obj.') or var_type.startswith('lazyobj.'):
            store = getattr(self, var_type.split('.')[1])
            base_type = store.content_class

            get_is_iterable = lambda v: \
                not v.base_cls is base_type if hasattr(v, 'base_cls') else hasattr(v, '__iter__')

            set_is_iterable = lambda v: \
                not v.base_cls is base_type if hasattr(v, 'base_cls') else hasattr(v, '__iter__')


        if var_type == 'int':
            getter = lambda v: v.tolist()
            setter = lambda v: np.array(v)

        elif var_type == 'bool':
            getter = lambda v: v.astype(np.bool).tolist()
            setter = lambda v: np.array(v, dtype=np.int8)

        elif var_type == 'index':
            getter = lambda v: \
                [None if int(w) < 0 else int(w) for w in v.tolist()] \
                    if hasattr(v, '__iter__') else None if int(v) < 0 else int(v)
            setter = lambda v: \
                [-1 if w is None else w for w in v] \
                    if hasattr(v, '__iter__') else -1 if v is None else v

        elif var_type == 'float':
            getter = lambda v: v.tolist()
            setter = lambda v: np.array(v)

        elif var_type.startswith('numpy.'):
            pass

        elif var_type == 'jsonobj':
            setter = lambda v: self.simplifier.to_json_object(v)
            getter = lambda v: self.simplifier.from_json(v)

        elif var_type == 'json':
            setter = lambda v: self.simplifier.to_json(v)
            getter = lambda v: self.simplifier.from_json(v)

        elif var_type.startswith('obj.'):
            getter = lambda v: \
                [None if int(w) < 0 else store.load(int(w)) for w in v.tolist()] \
                    if get_is_iterable(v) else None if int(v) < 0 else store.load(int(v))
            setter = lambda v: \
                np.array([-1 if w is None else store.save(w) for w in v], dtype=np.int32) \
                    if set_is_iterable(v) else -1 if v is None else store.save(v)

        elif var_type == 'obj':
            # arbitrary object

            set_iterable_simple = lambda v: \
                False if hasattr(v, 'base_cls') else hasattr(v, '__iter__')

            getter = lambda v: \
                [None if int(w[1]) < 0 else self.stores[int(w[0])].load(int(w[1])) for w in v.tolist()] \
                    if len(v.shape) > 1 else None if int(v[1]) < 0 else self.stores[int(v[0])].load(int(v[1]))

            setter = lambda v: \
                np.array([(-1, -1) if w is None else self.save(w)[1:] for w in v], dtype=np.int32) \
                    if set_iterable_simple(v) else (-1, -1) if v is None else self.save(v)[1:]

        elif var_type.startswith('lazyobj.'):
            getter = lambda v: \
                [None if int(w) < 0 else LoaderProxy(store, int(w)) for w in v.tolist()] \
                    if get_is_iterable(v) else None if int(v) < 0 else LoaderProxy(store, int(v))
            setter = lambda v: \
                np.array([-1 if w is None else store.save(w) for w in v], dtype=np.int32) \
                    if set_is_iterable(v) else -1 if v is None else store.save(v)

        elif var_type == 'lazyobj':
            # arbitrary object

            set_iterable_simple = lambda v: \
                False if hasattr(v, 'base_cls') else hasattr(v, '__iter__')

            getter = lambda v: \
                [None if int(w[1]) < 0 else LoaderProxy(self.stores[int(w[0])],int(w[1])) for w in v.tolist()] \
                    if len(v.shape) > 1 else None if int(v[1]) < 0 else LoaderProxy(self.stores[int(v[0])],int(v[1]))

            setter = lambda v: \
                np.array([(-1, -1) if w is None else self.save(w)[1:] for w in v], dtype=np.int32) \
                    if set_iterable_simple(v) else (-1, -1) if v is None else self.save(v)[1:]

        elif var_type == 'store':
            setter = lambda v: v.prefix
            getter = lambda v: self.objects[v]

        return getter, setter, store

    def create_variable_delegate(self, var_name):
        """
        Create a delegate property that wraps the netcdf.Variable and takes care
        of type conversions
        """

        if var_name not in self.vars:
            var = self.variables[var_name]

            if not hasattr(var, 'var_type'):
                return

            getter, setter, store = self.create_type_delegate(var.var_type)

            if self.support_simtk_unit:
                if hasattr(var, 'unit_simtk'):
                    if var_name not in self.units:
                        self.update_simtk_unit(var_name)

                    unit = self.units[var_name]

                    def _get(my_getter):
                        import simtk.unit as u
                        if my_getter is None:
                            return lambda v: u.Quantity(v, unit)
                        else:
                            return lambda v: u.Quantity(my_getter(v), unit)

                    def _set(my_setter):
                        if my_setter is None:
                            return lambda v: v / unit
                        else:
                            return lambda v: my_setter(v / unit)

                    getter = _get(getter)
                    setter = _set(setter)

            if True:
                if hasattr(var, 'maskable'):
                    def _get2(my_getter):
                        return lambda v: \
                            [None if hasattr(w, 'mask') else my_getter(w) for w in v] \
                                if type(v) is not str and len(v.shape) > 0 else \
                                (None if hasattr(v, 'mask') else my_getter(v))

                    if getter is not None:
                        getter = _get2(getter)
                    else:
                        getter = _get2(lambda v: v)

            self.vars[var_name] = NetCDFPlus.ValueDelegate(var, getter, setter, store)

        else:
            raise ValueError("Variable '%s' is already taken!")

    def create_variable(self, var_name,
                        var_type,
                        dimensions,
                        description=None,
                        chunksizes=None,
                        simtk_unit=None,
                        maskable=False):
        """
        Create a new variable in the netCDF storage.

        This is just a helper function to structure the code better and add
        some convenience to creating more complex variables

        Parameters
        ==========
        var_name : str
            The name of the variable to be created
        var_type : str
            The string representing the type of the data stored in the
            variable.  Allowed are strings of native python types in which
            case the variables will be treated as python or a string of the
            form 'numpy.type' which will refer to the numpy data types.
            Numpy is preferred sinec the api to netCDF uses numpy and thus
            it is faster. Possible input strings are
            `int`, `float`, `long`, `str`, `numpy.float32`, `numpy.float64`,
            `numpy.int8`, `numpy.int16`, `numpy.int32`, `numpy.int64`, `json`,
            `obj.<store>`, `lazyobj.<store>`
        dimensions : str or tuple of str
            A tuple representing the dimensions used for the netcdf variable.
            If not specified then the default dimension of the storage is used.
            If the last dimension is `'...'` then it is assumed that the
            objects are of variable length. In netCDF this is usually
            referred to as a VLType.  We will treat is just as another
            dimension, but it can only be the last dimension.
        description : str
            A string describing the variable in a readable form.
        chunksizes : tuple of int
            A tuple of ints per number of dimensions. This specifies in what
            block sizes a variable is stored. Usually for object related stuff
            we want to store everything of one object at once so this is often
            (1, ..., ...)
        simtk_unit : str
            A string representing the units used for this variable. Can be
            used with all var_types although it makes sense only for numeric
            ones.
        maskable : bool, default: False
            If set to `True` the values in this variable can only partially
            exist and if they have not yet been written they are filled with
            a fill_value which is treated as a non-set variable. The created
            variable will interpret this values as `None` when returned
        """

        ncfile = self

        if type(dimensions) is str:
            dimensions = [dimensions]

        dimensions = list(dimensions)

        new_dimensions = dict()
        for ix, dim in enumerate(dimensions):
            if type(dim) is int:
                dimensions[ix] = var_name + '_dim_' + str(ix)
                new_dimensions[dimensions[ix]] = dim

        if dimensions[-1] == '...':
            # last dimension is simply [] so we allow arbitrary length and remove the last dimension
            variable_length = True
            dimensions = dimensions[:-1]
        else:
            variable_length = False

        if var_type == 'obj' or var_type == 'lazyobj':
            dimensions.append('pair')
            if chunksizes is not None:
                chunksizes = tuple(list(chunksizes) + [2])

        nc_type = NetCDFPlus.var_type_to_nc_type(var_type)

        for dim_name, size in new_dimensions.items():
            ncfile.create_dimension(dim_name, size)

        dimensions = tuple(dimensions)

        # if chunksizes are strings then replace by the actual size of the dimension
        if chunksizes is not None:
            chunksizes = list(chunksizes)
            for ix, dim in enumerate(chunksizes):
                if dim == -1:
                    chunksizes[ix] = len(ncfile.dimensions[dimensions[ix]])

                if type(dim) is str:
                    chunksizes[ix] = len(ncfile.dimensions[dim])

            chunksizes = tuple(chunksizes)

        if variable_length:
            vlen_t = ncfile.createVLType(nc_type, var_name + '_vlen')
            ncvar = ncfile.createVariable(var_name, vlen_t, dimensions,
                                          zlib=False, chunksizes=chunksizes)
        else:
            ncvar = ncfile.createVariable(var_name, nc_type, dimensions,
                                          zlib=False, chunksizes=chunksizes)

        setattr(ncvar, 'var_type', var_type)

        if self.support_simtk_unit and simtk_unit is not None:

            import simtk.unit as u

            if isinstance(simtk_unit, u.Unit):
                unit_instance = simtk_unit
                symbol = unit_instance.get_symbol()
            elif isinstance(simtk_unit, u.BaseUnit):
                unit_instance = u.Unit({simtk_unit: 1.0})
                symbol = unit_instance.get_symbol()
            elif type(simtk_unit) is str and hasattr(u, simtk_unit):
                unit_instance = getattr(u, simtk_unit)
                symbol = unit_instance.get_symbol()
            else:
                raise NotImplementedError('Unit by abbreviated string representation is not yet supported')

            json_unit = self.simplifier.unit_to_json(unit_instance)

            # store the unit in the dict inside the Storage object
            self.units[var_name] = unit_instance

            # Define units for a float variable
            setattr(ncvar, 'unit_simtk', json_unit)
            setattr(ncvar, 'unit', symbol)

        if maskable:
            setattr(ncvar, 'maskable', 'True')

        if description is not None:
            if type(dimensions) is str:
                dim_names = [dimensions]
            else:
                dim_names = map(lambda p: '#ix{0}:{1}'.format(*p), enumerate(dimensions))

            idx_desc = '[' + ']['.join(dim_names) + ']'
            description = var_name + idx_desc + ' is ' + description.format(idx=dim_names[0],
                                                                            ix=dim_names)

            # Define long (human-readable) names for variables.
            setattr(ncvar, "long_str", description)

        self.update_delegates()

        return ncvar

    def update_delegates(self):
        """
        Updates the set of delegates in `self.vars`

        Should be called after new variables have been created or loaded.
        """
        for name in self.variables:
            if name not in self.vars:
<<<<<<< HEAD
                try:
                    self.create_variable_delegate(name)
                except:
                    # if we encounter problems just continue since we want to make
                    # sure we can still open the file
                    logger.warning("There was a problem creating a the '%s' variable delegate. You might be " % name +
                                   "opening an older version.")

                    pass
=======
                self.create_variable_delegate(name)

    @staticmethod
    def get_value_parameters(value):
        """
        Compute netcdfplus compatible parameters to store a value

        Parameters
        ----------
        value

        Returns
        -------
        dict
            A dictionary containing the approriate input parameters for
            `var_type`, `dimensions`, `simtk_unit`

        Notes
        -----
        This is a utility function to create a CV using a template

        """

        dimensions = None
        storable = True
        simtk_unit = None

        test_value = value
        test_type = value

        if NetCDFPlus.support_simtk_unit:
            import simtk.unit as u

            if type(test_type) is u.Quantity:
                # could be a Quantity([..])
                simtk_unit = test_type.unit
                test_type = test_type._value

        if type(test_type) is np.ndarray:
            dimensions = test_type.shape
        else:
            if hasattr(test_value, '__len__'):
                dimensions = len(test_value)
                test_type = test_value[0]
                if NetCDFPlus.support_simtk_unit and type(test_type) is u.Quantity:
                    for val in test_value:
                        if type(val._value) is not type(test_value._value):
                            # all values must be of same type
                            storable = False
                else:
                    for val in test_value:
                        if type(val) is not type(test_value):
                            # all values must be of same type
                            storable = False

            if NetCDFPlus.support_simtk_unit and type(test_type) is u.Quantity:
                # could also be [Quantity, ...]
                simtk_unit = test_type.unit
                test_type = test_type._value

        if storable:
            var_type = NetCDFPlus.identify_var_type(test_type)
            return {
                'var_type': var_type,
                'dimensions': dimensions,
                'simtk_unit': simtk_unit
            }

        return {
        }

    @staticmethod
    def identify_var_type(instance):
        """
        Identify common python and numpy types

        Parameters
        ----------
        instance
            python variable instance to be tested for it numeric type

        Returns
        -------
        str
            a string representation of the variable type

        """
        ty = type(instance)

        known_types = [float, int, bool, str]

        if ty in known_types:
            return ty.__name__
        elif hasattr(instance, 'dtype'):
            return 'numpy.' + instance.dtype.type.__name__
        else:
            return 'None'
>>>>>>> d63d7c2e
<|MERGE_RESOLUTION|>--- conflicted
+++ resolved
@@ -307,7 +307,20 @@
 
         self.sync()
 
-<<<<<<< HEAD
+
+    @property
+    def file_size(self):
+        return os.path.getsize(self.filename)
+
+    @property
+    def file_size_str(self):
+        current = float(self.file_size)
+        for prefix in ["k", "M", "G"]:
+            if current > 1024:
+                output_prefix = prefix
+                current /= 1024.0
+        return "{0:.2f}{1}B".format(current, prefix)
+
     @staticmethod
     def _cmp_version(v1, v2):
         q1 = v1.split('-')[0].split('.')
@@ -337,21 +350,6 @@
 
     def write_meta(self):
         pass
-=======
-
-    @property
-    def file_size(self):
-        return os.path.getsize(self.filename)
-
-    @property
-    def file_size_str(self):
-        current = float(self.file_size)
-        for prefix in ["k", "M", "G"]:
-            if current > 1024:
-                output_prefix = prefix
-                current /= 1024.0
-        return "{0:.2f}{1}B".format(current, prefix)
->>>>>>> d63d7c2e
 
     def _setup_class(self):
         """
@@ -886,7 +884,7 @@
 
             getter, setter, store = self.create_type_delegate(var.var_type)
 
-            if self.support_simtk_unit:
+            if True or self.support_simtk_unit:
                 if hasattr(var, 'unit_simtk'):
                     if var_name not in self.units:
                         self.update_simtk_unit(var_name)
@@ -1086,17 +1084,6 @@
         """
         for name in self.variables:
             if name not in self.vars:
-<<<<<<< HEAD
-                try:
-                    self.create_variable_delegate(name)
-                except:
-                    # if we encounter problems just continue since we want to make
-                    # sure we can still open the file
-                    logger.warning("There was a problem creating a the '%s' variable delegate. You might be " % name +
-                                   "opening an older version.")
-
-                    pass
-=======
                 self.create_variable_delegate(name)
 
     @staticmethod
@@ -1193,5 +1180,4 @@
         elif hasattr(instance, 'dtype'):
             return 'numpy.' + instance.dtype.type.__name__
         else:
-            return 'None'
->>>>>>> d63d7c2e
+            return 'None'