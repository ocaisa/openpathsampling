--- conflicted
+++ resolved
@@ -4,16 +4,7 @@
 
 import abc
 import logging
-<<<<<<< HEAD
 import os.path
-=======
-
-from dictify import StorableObjectJSON, UUIDObjectJSON
-from proxy import LoaderProxy
-
-from objects import NamedObjectStore, ObjectStore
-
->>>>>>> fecb2447
 from collections import OrderedDict
 from uuid import UUID
 
@@ -179,11 +170,7 @@
         """
         pass
 
-<<<<<<< HEAD
     def __init__(self, filename, mode=None, fallback=None):
-=======
-    def __init__(self, filename, mode=None, use_uuid=True, fallback=None):
->>>>>>> fecb2447
         """
         Create a storage for complex objects in a netCDF file
 
