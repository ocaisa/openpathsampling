--- conflicted
+++ resolved
@@ -333,26 +333,7 @@
     def _lencheck(self, trajectory):
         if hasattr(self, 'frames'):
             if type(self.frames) is int:
-<<<<<<< HEAD
-                return len(trajectory) > self.frames and len(trajectory) >= -self.frames
-                
-class LoadedEnsemble(Ensemble):
-    '''
-    Represents an ensemble the contains trajectories of a specific length
-    ??? @JHP, update these docstrings!!!!
-    '''
-    def __init__(self, name, description):
-        '''
-        A path ensemble that describes path of a specific length
-
-        Parameters
-        ----------
-        length : int or slice
-            The specific length (int) or the range of allowed trajectory lengths (slice)
-        '''
-=======
                 return trajectory.frames > self.frames and trajectory.frames >= -self.frames
->>>>>>> 07af8073
 
 @ops_object
 class EmptyEnsemble(Ensemble):
@@ -559,38 +540,22 @@
 #        print self.sfnc, self.ensemble1, self.ensemble2, self.sfnc.format('(' + str(self.ensemble1) + ')' , '(' + str(self.ensemble1) + ')')
         return self.sfnc.format('(\n' + Ensemble._indent(str(self.ensemble1)) + '\n)' , '(\n' + Ensemble._indent(str(self.ensemble2)) + '\n)')
 
-<<<<<<< HEAD
-@restores_as_full_object
-=======
-@ops_object
->>>>>>> 07af8073
+@ops_object
 class UnionEnsemble(EnsembleCombination):
     def __init__(self, ensemble1, ensemble2):
         super(UnionEnsemble, self).__init__(ensemble1, ensemble2, fnc = lambda a,b : a or b, str_fnc = '{0}\nor\n{1}')
 
-<<<<<<< HEAD
-@restores_as_full_object
-=======
-@ops_object
->>>>>>> 07af8073
+@ops_object
 class IntersectionEnsemble(EnsembleCombination):
     def __init__(self, ensemble1, ensemble2):
         super(IntersectionEnsemble, self).__init__(ensemble1, ensemble2, fnc = lambda a,b : a and b, str_fnc = '{0}\nand\n{1}')
 
-<<<<<<< HEAD
-@restores_as_full_object
-=======
-@ops_object
->>>>>>> 07af8073
+@ops_object
 class SymmetricDifferenceEnsemble(EnsembleCombination):
     def __init__(self, ensemble1, ensemble2):
         super(SymmetricDifferenceEnsemble, self).__init__(ensemble1, ensemble2, fnc = lambda a,b : a ^ b, str_fnc = '{0}\nxor\n{1}')
 
-<<<<<<< HEAD
-@restores_as_full_object
-=======
-@ops_object
->>>>>>> 07af8073
+@ops_object
 class RelativeComplementEnsemble(EnsembleCombination):
     def __init__(self, ensemble1, ensemble2):
         super(RelativeComplementEnsemble, self).__init__(ensemble1, ensemble2, fnc = lambda a,b : a and not b, str_fnc = '{0}\nand not\n{1}')
@@ -989,11 +954,7 @@
         '''
         return self.volume
 
-<<<<<<< HEAD
-@restores_as_full_object
-=======
-@ops_object
->>>>>>> 07af8073
+@ops_object
 class AllInEnsemble(VolumeEnsemble):
     '''
     Ensemble of trajectories with all frames in the given volume
@@ -1027,11 +988,7 @@
         return 'x[t] in {0} for all t'.format(self._volume)
 
 
-<<<<<<< HEAD
-@restores_as_full_object
-=======
-@ops_object
->>>>>>> 07af8073
+@ops_object
 class AllOutEnsemble(AllInEnsemble):
     '''
     Ensemble of trajectories with all frames outside the given volume
@@ -1046,11 +1003,7 @@
     def __invert__(self):
         return PartInEnsemble(self.volume, self.frames, self.lazy)
 
-<<<<<<< HEAD
-@restores_as_full_object
-=======
-@ops_object
->>>>>>> 07af8073
+@ops_object
 class PartInEnsemble(VolumeEnsemble):
     '''
     Ensemble of trajectory with at least one frame in the volume
@@ -1076,11 +1029,7 @@
     def __invert__(self):
         return AllOutEnsemble(self.volume, self.frames, self.lazy)
 
-<<<<<<< HEAD
-@restores_as_full_object
-=======
-@ops_object
->>>>>>> 07af8073
+@ops_object
 class PartOutEnsemble(PartInEnsemble):
     '''
     Ensemble of trajectories with at least one frame outside the volume
