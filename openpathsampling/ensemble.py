'''
Created on 03.09.2014

@author: jan-hendrikprinz, David W.H. Swenson
'''

from openpathsampling.todict import restores_as_full_object

import openpathsampling as paths

import logging
from ops_logging import initialization_logging
logger = logging.getLogger(__name__)
init_log = logging.getLogger('opentis.initialization')

# TODO: Make Full and Empty be Singletons to avoid storing them several times!

@restores_as_full_object
class Ensemble(object):
    '''    
    An Ensemble represents a path ensemble, effectively a set of trajectories.
    Typical set operations are allowed, here: and, or, xor, -(without), ~ (inverse = all - x)     
    
    Examples
    --------    
    >>> EnsembleFactory.TISEnsemble(
    >>>     LambdaVolume(orderparameter_A, 0.0, 0.02), 
    >>>     LambdaVolume(orderparameter_A, 0.0, 0.02), 
    >>>     LambdaVolume(orderparameter_A, 0.0, 0.08), 
    >>>     True
    >>>     )

    Notes
    -----
    Maybe replace - by / to get better notation. So far it has not been used
    '''

    use_shortcircuit = True

    def __init__(self):
        '''
        A path volume defines a set of paths.
        '''

#        self._traj = dict()
#        self.last = None
        self.name = ''

    def __eq__(self, other):
        if self is other:
            return True
        return str(self) == str(other)

    def __call__(self, trajectory, lazy=None):
        '''
        Returns `True` if the trajectory is part of the path ensemble.

        Parameters
        ----------
        lazy : boolean
            If lazy is not None it overrides the default setting in the ensemble
        '''
        return False

    def check(self, trajectory):
        return self(trajectory, lazy = False)

    def oom_matrix(self, oom):
        """
        Return the oom representation where the OOM is based on a set of volumes

        """

        # Needs to be implemented by the actual class

        return None
    
    def can_append(self, trajectory):
        '''
        Returns true, if the trajectory so far can still be in the ensemble
        if it is appended by a frame. To check, it assumes that the
        trajectory to length L-1 is okay. This is mainly for interactive
        usage, when a trajectory is generated.
        
        Parameters
        ----------
        trajectory : Trajectory
            the actual trajectory to be tested
        
        Returns
        -------
        can_append : bool
            Returns true or false if using a forward step (extending the
            trajectory forward in time at its end) `trajectory` could  still
            be in the ensemble and thus makes sense to continue a simulation
        

        Notes
        -----
        This is only tricky for this that depend on the history like
        HitXEnsemble or LeaveXEnsembles. In theory these can only be checked
        if the full range of frames has been generated. This could be
        triggered, when the last frame is reached.  This is even more
        difficult if this depends on the length.
        '''
        return True        
    
    def can_prepend(self, trajectory):
        '''
        Returns true, if the trajectory so far can still be in the ensemble
        if it is prepended by a frame. To check, it assumes that the
        trajectory from index 1 is okay. This is mainly for interactive
        usage, when a trajectory is generated using a backward move.
        
        Parameters
        ----------
        trajectory : Trajectory
            the actual trajectory to be tested
        
        Returns
        -------
        can_prepend : bool
            Returns true or false if using a backward step (extending the
            trajectory backwards in time at its beginning) `trajectory`
            could  still be in the ensemble and thus makes sense to continue
            a simulation
        
        Notes
        
        This is only tricky for this that depend on the history like
        HitXEnsemble or LeaveXEnsembles. In theory these can only be checked
        if the full range of frames has been generated. This could be
        triggered, when the last frame is reached.  This is even more
        difficult if this depends on the length.
        '''
        return True        



    def find_valid_slices(self, trajectory, lazy=True, 
                          max_length=None, min_length=1, overlap=1):
        '''
        Returns a list of trajectories that contain sub-trajectories which
        are in the given ensemble.

        Parameters
        ----------
        trajectory : Trajectory
            the actual trajectory to be splitted into ensemble parts
        lazy : boolean
            if True will use a faster almost linear algorithm, while False
            will run through all possibilities starting with the largest
            ones
        max_length : int > 0
            if set this determines the maximal size to be tested (is mainly
            used in the recursion)
        min_length : int > 0
            if set this determines the minimal size to be tested (in lazy
            mode might no
        overlap : int >= 0
            determines the allowed overlap of all trajectories to be found.
            A value of x means that two sub-trajectorie can share up to x
            frames at the beginning and x frames at the end.  Default is 1

        Returns
        -------
        list of slices
            Returns a list of index-slices for sub-trajectories in
            trajectory that are in the ensemble.
        '''
        ensemble_list = []

        length = len(trajectory)

        if max_length is None:
            max_length = length

        max_length = min(length, max_length)
        min_length = max(1, min_length)

        logger.debug("Looking for subtrajectories in " + str(trajectory))

        if not lazy:
            # this tries all possible sub-trajectories starting with the
            # longest ones and uses recursion
            for l in range(max_length,min_length - 1,-1):
                for start in range(0,length-l+1):
                    tt = trajectory[start:start+l]
#                    print start, start+l
                    # test using lazy=False
                    if self(tt, lazy=False):
                        list_left = []
                        list_right = []
                        if l > min_length:
                            pad = min(overlap, l - 1)
                            tt_left = trajectory[0:start + pad]
                            list_left = self.find_valid_slices(tt_left, 
                                                               max_length=l)

                            tt_right = trajectory[start + l - pad:length]
                            list_right = self.find_valid_slices(tt_right, 
                                                                max_length=l)

#                        ensemble_list = list_left + [tt] + list_right
                        ensemble_list = list_left + [slice(start,start+l)] + list_right

                        # no need to look further inside the iterations caught everything!
                        break
                else:
                    continue
                break

            return ensemble_list
        else:
            start = 0
            end = min_length

            while start <= length - min_length and end <= length:
                tt = trajectory[start:end]
#                print start,end
                if self.can_append(tt) and end<length:
                    end += 1
                else:
                    if self(tt, lazy=False):
                        ensemble_list.append(slice(start,end))
                        pad = min(overlap, end - start - 1)
                        start = end - pad
                    else:
                        start += 1
                    end = start + min_length

            return ensemble_list

    def split(self, trajectory, lazy=True, max_length=None, min_length=1, overlap=1):
        '''
        Returns a list of trajectories that contain sub-trajectories which
        are in the given ensemble.

        Parameters
        ----------
        trajectory : Trajectory
            the actual trajectory to be splitted into ensemble parts
        lazy : boolean
            if True will use a faster almost linear algorithm, while False
            will run through all possibilities starting with the largest
            ones
        max_length : int > 0
            if set this determines the maximal size to be tested (is mainly
            used in the recursion)
        min_length : int > 0
            if set this determines the minimal size to be tested (in lazy
            mode might no
        overlap : int >= 0
            determines the allowed overlap of all trajectories to be found.
            A value of x means that two sub-trajectory can share up to x
            frames at the beginning and x frames at the end.  Default is 1

        Returns
        -------
        list of Trajectory
            Returns a list of sub-trajectories in trajectory that are in the
            ensemble.

        Notes
        -----
        This uses self.find_valid_slices and returns the actual sub-trajectories
        '''

        indices = self.find_valid_slices(trajectory, lazy, max_length, 
                                         min_length, overlap)

        return [trajectory[part] for part in indices]


    def __str__(self):
        '''
        Returns a complete mathematical expression that defines the current ensemble in a readable form.
        
        Notes
        -----
        This should be cleaned up a little
        '''
        return 'Ensemble'

    def __or__(self, other):
        if self is other:
            return self
        elif type(other) is EmptyEnsemble:
            return self
        elif type(other) is FullEnsemble:
            return other
        else:
            return OrEnsemble(self, other)

    def __xor__(self, other):
        if self is other:
            return EmptyEnsemble()
        elif type(other) is EmptyEnsemble:
            return self
        elif type(other) is FullEnsemble:
            return NegatedEnsemble(self)        
        else:
            return XorEnsemble(self, other)

    def __and__(self, other):
        if self is other:
            return self
        elif type(other) is EmptyEnsemble:
            return other
        elif type(other) is FullEnsemble:
            return self
        else:
            return AndEnsemble(self, other)

    def __sub__(self, other):
        if self is other:
            return EmptyEnsemble()
        elif type(other) is EmptyEnsemble:
            return self
        elif type(other) is FullEnsemble:
            return EmptyEnsemble()
        else:
            return SubEnsemble(self, other)
        
    def __invert__(self):
        return NegatedEnsemble(self)
        
    @staticmethod
    def _indent(s):
        spl = s.split('\n')
        spl = ['  ' + p for p in spl]
        return '\n'.join(spl)
    
    def _lencheck(self, trajectory):
        if hasattr(self, 'frames'):
            if type(self.frames) is int:
                return trajectory.frames > self.frames and trajectory.frames >= -self.frames
                
class LoadedEnsemble(Ensemble):
    '''
    Represents an ensemble the contains trajectories of a specific length
    '''
    def __init__(self, name, description):
        '''
        A path ensemble that describes path of a specific length

        Parameters
        ----------
        length : int or slice
            The specific length (int) or the range of allowed trajectory lengths (slice)
        '''

        super(LoadedEnsemble, self).__init__()

        self.name = name
        self.description = description
        pass

    def __str__(self):
        return self.description

@restores_as_full_object
class EmptyEnsemble(Ensemble):
    '''
    The empty path ensemble of no trajectories.
    '''
    def __init__(self):
        super(EmptyEnsemble, self).__init__()

    def __call__(self, trajectory, lazy=None):
        return False

    def can_append(self, trajectory):
        return False

    def can_prepend(self, trajectory):
        return False

    def __invert__(self):
        return FullEnsemble()

    def __sub__(self, other):
        return EmptyEnsemble()

    def __and__(self, other):
        return self

    def __xor__(self, other):
        return other

    def __or__(self, other):
        return other

    def __str__(self):
        return 'empty'

    def oom_matrix(self, oom):
        # Zero matrix
        return None

@restores_as_full_object
class FullEnsemble(Ensemble):
    '''
    The full path ensemble of all possible trajectories.
    '''
    def __init__(self):
        super(FullEnsemble, self).__init__()

    def __call__(self, trajectory, lazy=None):
        return True
    
    def can_append(self, trajectory):
        return True

    def can_prepend(self, trajectory):
        return True

    def __invert__(self):
        return EmptyEnsemble()

    def __sub__(self, other):
        if type(other) is EmptyEnsemble:
            return self
        elif type(other) is FullEnsemble:
            return EmptyEnsemble()
        else:
            return NegatedEnsemble(other)

    def __and__(self, other):
        return other

    def __xor__(self, other):
        if type(other) is EmptyEnsemble:
            return self
        elif type(other) is FullEnsemble:
            return EmptyEnsemble()
        else:
            return NegatedEnsemble(other)

    def __or__(self, other):
        return self

    def __str__(self):
        return 'all'

    def oom_matrix(self, oom):
        # Full matrix
        return None

@restores_as_full_object
class NegatedEnsemble(Ensemble):
    '''
    Negates an Ensemble and simulates a `not` statement
    '''
    def __init__(self, volume):
        super(NegatedEnsemble, self).__init__()
        self.ensemble = volume
        
    def __call__(self, trajectory, lazy=None):
        return not self.ensemble(trajectory, lazy)

    def can_append(self, trajectory):
        # We cannot guess the result here so keep on running forever
        return True

    def can_prepend(self, trajectory):
        # We cannot guess the result here so keep on running forever
        return True

    def __str__(self):
        return 'not ' + str(self.ensemble2)

@restores_as_full_object
class EnsembleCombination(Ensemble):
    '''
    Represent the boolean concatenation of two ensembles
    '''
    def __init__(self, ensemble1, ensemble2, fnc, str_fnc):
        super(EnsembleCombination, self).__init__()
        self.ensemble1 = ensemble1
        self.ensemble2 = ensemble2
        self.fnc = fnc
        self.sfnc = str_fnc

    def to_dict(self):
        return { 'ensemble1' : self.ensemble1, 'ensemble2' : self.ensemble2 }

    def __call__(self, trajectory, lazy=None):
        # Shortcircuit will automatically skip the second part of the combination if the result does not depend on it!
        # This makes sense since the expensive part is the ensemble testing not computing two logic operations
        if Ensemble.use_shortcircuit:
            a = self.ensemble1(trajectory, lazy)
            logger.debug("Combination: " + self.ensemble1.__class__.__name__ + 
                         " is "+str(a))
            logger.debug("Combination: " + self.ensemble2.__class__.__name__ +   
                         " is " +str(self.ensemble2(trajectory, lazy)))
            logger.debug("Combination: returning " + 
                         str(self.fnc(a,self.ensemble2(trajectory,lazy))))
            res_true = self.fnc(a, True)
            res_false = self.fnc(a, False)
            if res_false == res_true:
                # result is independent of ensemble_b so ignore it
                return res_true
            else:
                b = self.ensemble2(trajectory, lazy)
                return self.fnc(a, b)
        else:
            return self.fnc(self.ensemble1(trajectory, lazy), self.ensemble2(trajectory, lazy))

    # Forward / Backward is tricky
    # We can do the following. If a or b is true this means that the real result could be false or true, we just
    # keep going but we should have stopped. If a or b is false this means for that ensemble continuing is not
    # feasible and so false really means false. To check if a logical combination should be continued just
    # try for all true values a potential false and check if we should continue.

    def _continue_fnc(self, a, b):
        fnc = self.fnc
        res = fnc(a,b)
        if a is True:
            res |= fnc(False, b)
        if b is True:
            res |= fnc(a, False)
        if a is True and b is True:
            res |= fnc(False, False)

        return res

    def can_append(self, trajectory):
        if Ensemble.use_shortcircuit:
            a = self.ensemble1.can_append(trajectory)
            res_true = self._continue_fnc(a, True)
            res_false = self._continue_fnc(a, False)
            if res_false == res_true:
                # result is independent of ensemble_b so ignore it
                return res_true
            else:
                b = self.ensemble2.can_append(trajectory)
                if b is True:
                    return res_true
                else:
                    return res_false
        else:
            return self.fnc(self.ensemble1.can_append(trajectory), self.ensemble2.can_append(trajectory))

    def can_prepend(self, trajectory):
        if Ensemble.use_shortcircuit:
            a = self.ensemble1.can_prepend(trajectory)
            res_true = self._continue_fnc(a, True)
            res_false = self._continue_fnc(a, False)
            if res_false == res_true:
                # result is independent of ensemble_b so ignore it
                return res_true
            else:
                b = self.ensemble2.can_prepend(trajectory)
                if b is True:
                    return res_true
                else:
                    return res_false
        else:
            return self.fnc(self.ensemble1.can_prepend(trajectory), self.ensemble2.can_prepend(trajectory))

    def __str__(self):
#        print self.sfnc, self.ensemble1, self.ensemble2, self.sfnc.format('(' + str(self.ensemble1) + ')' , '(' + str(self.ensemble1) + ')')
        return self.sfnc.format('(\n' + Ensemble._indent(str(self.ensemble1)) + '\n)' , '(\n' + Ensemble._indent(str(self.ensemble2)) + '\n)')

@restores_as_full_object
class OrEnsemble(EnsembleCombination):
    def __init__(self, ensemble1, ensemble2):
        super(OrEnsemble, self).__init__(ensemble1, ensemble2, fnc = lambda a,b : a or b, str_fnc = '{0}\nor\n{1}')

@restores_as_full_object
class AndEnsemble(EnsembleCombination):
    def __init__(self, ensemble1, ensemble2):
        super(AndEnsemble, self).__init__(ensemble1, ensemble2, fnc = lambda a,b : a and b, str_fnc = '{0}\nand\n{1}')

@restores_as_full_object
class XorEnsemble(EnsembleCombination):
    def __init__(self, ensemble1, ensemble2):
        super(XorEnsemble, self).__init__(ensemble1, ensemble2, fnc = lambda a,b : a ^ b, str_fnc = '{0}\nxor\n{1}')

@restores_as_full_object
class SubEnsemble(EnsembleCombination):
    def __init__(self, ensemble1, ensemble2):
        super(SubEnsemble, self).__init__(ensemble1, ensemble2, fnc = lambda a,b : a and not b, str_fnc = '{0}\nand not\n{1}')

@restores_as_full_object
class SequentialEnsemble(Ensemble):
    """
    An ensemble that consists of several ensembles which are satisfied by
    the trajectory in sequence.

    Attributes
    ----------
    ensembles : tuple of Ensemble
        The ensembles, in time-order of when they should occur in the
        trajectory.
    min_overlap : int or tuple of int
        The minimum number of frames that overlap between two ensembles in
        the sequence. A positive number n indicates that at least n frames
        must be in both ensembles at the transition between them. A negative
        number -n indicates that at least n frames in neither ensemble at
        the transition between them. If given as a list, the list should be
        of length len(ensembles)-1, with one value for each transition. If
        given as an integer, that value will be used for all transitions.
    max_overlap : int or list of int
        The maximum number of frames that overlap between two ensembles in
        the sequence. A positive number n indicates that no more than n
        frames can be in both ensembles at the transition between them. A
        negative number -n indicates no more than n frames in neither
        ensemble at the transition between them. If given as a list, the
        list should be of length len(ensembles)-1, with one value for each
        transition. If given as an integer, that value will be used for all
        transitions.

    Notes
    -----
        TODO: Overlap features not implemented because ohmygod this was hard
        enough already.
    """

    def __init__(self, ensembles, min_overlap=0, max_overlap=0, greedy=False):
        # make tuples of the min/max overlaps
        super(SequentialEnsemble, self).__init__()
        if type(min_overlap) is int:
            min_overlap = (min_overlap, )*(len(ensembles)-1)
        if type(max_overlap) is int:
            max_overlap = (max_overlap, )*(len(ensembles)-1)

        # TODO: Explain why these are tuples here and not lists
        self.ensembles = tuple(ensembles)
        self.min_overlap = tuple(min_overlap)
        self.max_overlap = tuple(max_overlap)
        self.greedy = greedy

        # sanity checks
        if len(self.min_overlap) != len(self.max_overlap):
            raise ValueError("len(min_overlap) != len(max_overlap)")
        if len(self.min_overlap) != len(self.ensembles)-1:
            raise ValueError("Number of overlaps doesn't match number of transitions")
        for i in range(len(self.min_overlap)):
            if min_overlap[i] > max_overlap[i]:
                raise ValueError("min_overlap greater than max_overlap!")

    def transition_frames(self, trajectory, lazy=None):
        # it is easiest to understand this decision tree as a simplified
        # version of the can_append decision tree; see that for detailed
        # comments
        ens_num = 0
        subtraj_first = 0
        traj_final = len(trajectory)
        final_ens = len(self.ensembles)-1
        transitions = []
        while True:
            if ens_num <= final_ens:
                subtraj_final = self._find_subtraj_final(trajectory, 
                                                         subtraj_first, ens_num)
            else:
                return transitions
            if subtraj_final - subtraj_first > 0:
                subtraj = trajectory[slice(subtraj_first, subtraj_final)]
                if ens_num == final_ens:
                    if subtraj_final == traj_final:
                        # success
                        transitions.append(subtraj_final)
                        return transitions
                    else:
                        # fails because we have more frames to assign
                        transitions.append(subtraj_final) 
                        return transitions
                else:
                    ens_num += 1
                    transitions.append(subtraj_final)
                    subtraj_first = subtraj_final
            else:
                if ens_num <= final_ens and self.ensembles[ens_num](paths.Trajectory([])):
                    ens_num += 1
                    transitions.append(subtraj_final)
                    subtraj_first = subtraj_final
                else:
                    return transitions


    def __call__(self, trajectory, lazy=None):
        logger.debug("Looking for transitions in trajectory " + str(trajectory))
        transitions = self.transition_frames(trajectory, lazy)
        logger.debug("Found transitions: " + str(transitions))
        # if we don't have the right number of transitions, or if the last 
        #print transitions
        if len(transitions) != len(self.ensembles):
            #print "Returns false b/c not enough ensembles"
            return False
        elif transitions[-1] != len(trajectory):
            #print "Returns false b/c not all frames assigned"
            return False

        subtraj_first = 0
        subtraj_i = 0
        while subtraj_i < len(self.ensembles):
            subtraj_final = transitions[subtraj_i]
            subtraj = trajectory[slice(subtraj_first, subtraj_final)]
            if self.ensembles[subtraj_i](subtraj) == False:
                #print "Returns false b/c ensemble",subtraj_i," fails"
                return False
            subtraj_i += 1
            subtraj_first = subtraj_final
        return True

    def _find_subtraj_final(self, traj, subtraj_first, ens_num):
        """
        Find the longest subtrajectory of trajectory which starts at
        subtraj_first and satifies self.ensembles[ens_num].can_append

        Returns
        -------
        int
            Frame of traj which is the final frame for a subtraj starting at
            subtraj_first and satisfying self.ensembles[ens_num]
        """
        subtraj_final = subtraj_first
        traj_final = len(traj)
        ens = self.ensembles[ens_num]
        subtraj = traj[slice(subtraj_first, subtraj_final+1)]
        # if we're in the ensemble or could eventually be in the ensemble,
        # we keep building the subtrajectory
        while ( (ens.can_append(subtraj) or ens(subtraj)) and 
                    subtraj_final < traj_final):
            subtraj_final += 1
            # TODO: replace with append; probably faster
            subtraj = traj[slice(subtraj_first, subtraj_final+1)]
        return subtraj_final
    
    def _find_subtraj_first(self, traj, subtraj_final, ens_num):
        subtraj_first = subtraj_final-1
        traj_first = 0
        ens = self.ensembles[ens_num]
        subtraj = traj[slice(subtraj_first, subtraj_final)]
        while ( (ens.can_prepend(subtraj) or ens(subtraj)) and
               subtraj_first >= traj_first):
            subtraj_first -= 1
            subtraj = traj[slice(subtraj_first, subtraj_final)]
        return subtraj_first+1


    def can_append(self, trajectory):
        # treat this like we're implementing a regular expression parser ...
        # .*ensemble.+ ; but we have to do this for all possible matches
        # There are three tests we consider:
        # 1. subtraj_final - subtraj_first > 0: Do we obtain a subtrajectory?
        # 2. subtraj_final == traj_final: Have we assigned all the frames?
        # 3. ens_num == final_ens: are we looking at the last ensemble
        # Vaious combinations of these result in three possible outcomes:
        # (a) return True (we can append)
        # (b) return False (we can't append)
        # (c) loop around to text another subtrajectory (we can't tell)
        # Returning false can only happen if all ensembles have been tested
        traj_final = len(trajectory)
        final_ens = len(self.ensembles)-1
        #print traj_final, final_ens
        subtraj_first = 0
        ens_num = 0
        ens_first = 0

        # logging startup
        logger.debug("Beginning can_append")
        for ens in self.ensembles:
            logger.debug(
                "Ensemble " + str(self.ensembles.index(ens)) + 
                " : " + ens.__class__.__name__
            )

        while True: #  main loop, with various 
            subtraj_final = self._find_subtraj_final(trajectory, 
                                                     subtraj_first, ens_num)
            logger.debug(
                str(ens_num) + " : " +
                "("+str(subtraj_first)+","+str(subtraj_final)+")"
            )
            if subtraj_final - subtraj_first > 0:
                subtraj = trajectory[slice(subtraj_first, subtraj_final)]
                if ens_num == final_ens:
                    if subtraj_final == traj_final:
                        # we're in the last ensemble and the whole
                        # trajectory is assigned: can we append?
                        logger.debug("Returning can_append for " + str(self.ensembles[ens_num].__class__.__name__))
                        return self.ensembles[ens_num].can_append(subtraj)
                    else:
                        logger.debug(
                            "Returning false due to incomplete assigns: " + 
                            str(subtraj_final) + "!=" + str(traj_final)
                        )
                        return False # in final ensemble, not all assigned
                else:
                    # subtraj existed, but not yet final ensemble
                    # so we start with the next ensemble
                    if subtraj_final != traj_final and not self.ensembles[ens_num](subtraj):
                        logger.debug(
                            "Couldn't assign frames " + str(subtraj_first) +
                            " through " + str(subtraj_final) + 
                            " to ensemble " + str(ens_num) + ": No match"
                        )

                    logger.debug(
                        "Assigning frames " + str(subtraj_first) +
                        " through " + str(subtraj_final) + 
                        " to ensemble " + str(ens_num)
                    )
                    ens_num += 1
                    subtraj_first = subtraj_final

                    logger.debug("Moving to the next ensemble " + str(ens_num))
            else:
                if subtraj_final == traj_final:
                    # all frames assigned, but not all ensembles finished;
                    # next frame might satisfy next ensemble
                    logger.debug("All frames assigned, more ensembles to go: returning True")
                    return True
                elif self.ensembles[ens_num](paths.Trajectory([])):
                    logger.debug("Moving on because of allowed zero-length ensemble")
                    ens_num += 1
                    subtraj_first = subtraj_final
                else:
                    # not all frames assigned, couldn't find a sequence
                    # start over with sequences that begin with the next
                    # ensemble
                    if ens_first == final_ens:
                        logger.debug("Started with the last ensemble, got nothin'")
                        return False
                    else:
                        logger.debug(
                            "Reassigning all frames, starting with ensemble " +
                            str(ens_first)
                        )
                        ens_first += 1
                        ens_num = ens_first
                        subtraj_first = 0


    def can_prepend(self, trajectory):
        # based on .can_append(); see notes there for algorithm details
        traj_first = 0
        first_ens = 0
        subtraj_final = len(trajectory)
        ens_final = len(self.ensembles)-1
        ens_num = ens_final

        # logging startup
        logger.debug("Beginning can_prepend")
        for i in range(len(self.ensembles)):
            logger.debug(
                "Ensemble " + str(i) + 
                " : " + self.ensembles[i].__class__.__name__
            )

        while True:
            subtraj_first = self._find_subtraj_first(trajectory,
                                                     subtraj_final, ens_num)
            logger.debug(
                str(ens_num) + " : " +
                "("+str(subtraj_first)+","+str(subtraj_final)+")"
            )
            if subtraj_final - subtraj_first > 0:
                subtraj = trajectory[slice(subtraj_first, subtraj_final)]
                if ens_num == first_ens:
                    if subtraj_first == traj_first:
                        logger.debug("Returning can_prepend")
                        return self.ensembles[ens_num].can_prepend(subtraj)
                    else:
                        logger.debug(
                            "Returning false due to incomplete assigns: " + 
                            str(subtraj_first) + "!=" + str(traj_first)
                        )
                        return False
                else:
                    if subtraj_first != traj_first and not self.ensembles[ens_num](subtraj):
                        logger.debug(
                            "Couldn't assign frames " + str(subtraj_first) +
                            " through " + str(subtraj_final) + 
                            " to ensemble " + str(ens_num) + ": No match"
                        )
                    logger.debug(
                        "Assigning frames " + str(subtraj_first) +
                        " through " + str(subtraj_final) + 
                        " to ensemble " + str(ens_num)
                    )
                    ens_num -= 1
                    subtraj_final = subtraj_first
                    logger.debug("Moving to the next ensemble " + str(ens_num))
            else:
                if subtraj_first == traj_first:
                    logger.debug("All frames assigned, more ensembles to go: returning True")
                    return True
                elif self.ensembles[ens_num](paths.Trajectory([])):
                    logger.debug("Moving on because of allowed zero-length ensemble")
                    ens_num -= 1
                    subtraj_final = subtraj_first
                else:
                    if ens_final == first_ens:
                        logger.debug("Started with the last ensemble, got nothin'")
                        return False
                    else:
                        logger.debug(
                            "Reassigning all frames, starting with ensemble " +
                            str(ens_final)
                        )
                        ens_final -= 1
                        ens_num = ens_final
                        subtraj_final = len(trajectory)

    def __str__(self):
        head = "[\n"
        tail = "\n]"
        sequence_str = ",\n".join([str(ens) for ens in self.ensembles])
        return head+sequence_str+tail


@restores_as_full_object
class LengthEnsemble(Ensemble):
    '''
    Represents an ensemble the contains trajectories of a specific length
    '''
    def __init__(self, length):
        '''
        A path ensemble that describes path of a specific length
        
        Parameters
        ----------
        length : int or slice
            The specific length (int) or the range of allowed trajectory lengths (slice)
        '''

        super(LengthEnsemble, self).__init__()
        self.length = length
        pass
    
    def __call__(self, trajectory, lazy=None):
        length = trajectory.frames
        if type(self.length) is int:
            return length == self.length
        else:
            return length >= self.length.start and (self.length.stop is None or length < self.length.stop)
        
    def can_append(self, trajectory):
        length = trajectory.frames
        if type(self.length) is int:
            return length < self.length
        else:
            return self.length.stop is None or length < self.length.stop - 1

    def can_prepend(self, trajectory):
        return self.can_append(trajectory)

    def __str__(self):
        if type(self.length) is int:
            return 'len(x) = {0}'.format(self.length)
        else:
            start = self.length.start
            if start is None:
                start = 0
            stop = self.length.stop
            if stop is None:
                stop = 'infty'
            else:
                stop = str(self.length.stop - 1)
            return 'len(x) in [{0}, {1}]'.format(start, stop)

@restores_as_full_object
class VolumeEnsemble(Ensemble):
    '''
    Describes an path ensemble using a volume object
    '''    
    def __init__(self, volume, lazy = True):
        super(VolumeEnsemble, self).__init__()
        self.volume = volume
        self.lazy = lazy

    @property
    def _volume(self):
        '''
        The volume that is used in the specification.
        '''
        return self.volume

@restores_as_full_object
class InXEnsemble(VolumeEnsemble):
    '''
    Represents an ensemble where all the selected frames of the trajectory
    are in a specified volume
    '''

    def can_append(self, trajectory):
        if len(trajectory) == 0:
            return True
        else:
            return self(trajectory[slice(trajectory.frames-1, None)])

    def can_prepend(self, trajectory):
        if len(trajectory) == 0:
            return True
        else:
            return self(trajectory[slice(0,1)])
        
    
    def __call__(self, trajectory, lazy=None):
        if len(trajectory) == 0:
            return False
        for frame in trajectory:
            if not self._volume(frame):
                return False
        return True

    def __invert__(self):
        return LeaveXEnsemble(self.volume, self.frames, self.lazy)

    def __str__(self):
        return 'x[t] in {0} for all t'.format(self._volume)


@restores_as_full_object
class OutXEnsemble(InXEnsemble):
    '''
    Represents an ensemble where all the selected frames from the trajectory
    are outside a specified volume
    '''    
    @property
    def _volume(self):
        return ~ self.volume
    
    def __str__(self):
        return 'x[t] in {0} for all t'.format(self._volume)

    def __invert__(self):
        return HitXEnsemble(self.volume, self.frames, self.lazy)

@restores_as_full_object
class HitXEnsemble(VolumeEnsemble):
    '''
    Represents an ensemble where at least one of the selected frames from
    the trajectory visit a specified volume
    '''

    def __str__(self):
        return 'exists t such that x[t] in {0}'.format(self._volume)

    def __call__(self, trajectory, lazy=None):
        '''
        Returns True if the trajectory is part of the PathEnsemble
        
        Parameters
        ----------
        trajectory : Trajectory
            The trajectory to be checked
        '''
        for frame in trajectory:
            if self._volume(frame):
                return True
        return False

    def __invert__(self):
        return OutXEnsemble(self.volume, self.frames, self.lazy)

@restores_as_full_object
class LeaveXEnsemble(HitXEnsemble):
    '''
    Represents an ensemble where at least one frame of the trajectory is
    outside the specified volume
    '''
    def __str__(self):
        return 'exists t such that x[t] in {0}'.format(self._volume)
      
    @property
    def _volume(self):
        # effectively use HitXEnsemble but with inverted volume
        return ~ self.volume

    def __invert__(self):
        return InXEnsemble(self.volume, self.frames, self.lazy)

    def __call__(self, trajectory, lazy=None):
        for frame in trajectory:
            if self._volume(frame):
                return True
        return False

@restores_as_full_object
class ExitsXEnsemble(VolumeEnsemble):
    """
    Represents an ensemble where two successive frames from the selected
    frames of the trajectory crossing from inside to outside the given volume.
    """
    def __init__(self, volume, lazy=False):
        # changing the defaults for frames and lazy; prevent single frame
        super(ExitsXEnsemble, self).__init__(volume, lazy)

    def __str__(self):
        domain = 'exists x[t], x[t+1] '
        result = 'such that x[t] in {0} and x[t+1] not in {0}'.format(
                            self._volume)
        return domain+result

    def __call__(self, trajectory, lazy=None):
        subtraj = trajectory
        for i in range(len(subtraj)-1):
            frame_i = subtraj[i]
            frame_iplus = subtraj[i+1]
            if self._volume(frame_i) and not self._volume(frame_iplus):
                return True
        return False

@restores_as_full_object
class EntersXEnsemble(ExitsXEnsemble):
    """
    Represents an ensemble where two successive frames from the selected
    frames of the trajectory crossing from outside to inside the given volume.
    """
    def __str__(self):
        domain = 'exists x[t], x[t+1] '
        result = 'such that x[t] not in {0} and x[t+1] in {0}'.format(
                            self._volume)
        return domain+result

    def __call__(self, trajectory, lazy=None):
        subtraj = trajectory
        for i in range(len(subtraj)-1):
            frame_i = subtraj[i]
            frame_iplus = subtraj[i+1]
            if not self._volume(frame_i) and self._volume(frame_iplus):
                return True
        return False

@restores_as_full_object
class WrappedEnsemble(Ensemble):
    '''
    Represents an ensemble where an altered version of a trajectory (extended, reversed, cropped) is part of a given ensemble
    '''
    def __init__(self, ensemble):
        '''
        Represents an ensemble which is the given ensemble but for trajectories where some trajectory is prepended
        '''
        super(WrappedEnsemble, self).__init__()
        self.ensemble = ensemble

        # you can also build wrapped ensembles with more flexibility when using
        # a property for _new_ensemble
        self._new_ensemble = self.ensemble

    def __call__(self, trajectory, lazy=None):
        return self._new_ensemble(self._alter(trajectory), lazy)

    def _alter(self, trajectory):
        return trajectory
        
    def can_append(self, trajectory):
        return self._new_ensemble.can_append(self._alter(trajectory))

    def can_prepend(self, trajectory):
        return self._new_ensemble.can_prepend(self._alter(trajectory))

@restores_as_full_object
class SlicedTrajectoryEnsemble(WrappedEnsemble):
    '''
    An ensemble which alters the trajectory by looking at a given Python
    slice of the list of frames.
    '''
    def __init__(self, ensemble, aslice):
        super(SlicedTrajectoryEnsemble, self).__init__(ensemble)
        if type(aslice) == int:
            if aslice == -1:
                self.slice = slice(aslice,None)
            else:
                self.slice = slice(aslice, aslice+1)
        else:
            self.slice = aslice

    def _alter(self, trajectory):
        return trajectory[self.slice]

    def __str__(self):
        # TODO: someday may add different string support for slices with
        # only one frame
        start = "" if self.slice.start is None else str(self.slice.start)
        stop = "" if self.slice.stop is None else str(self.slice.stop)
        step = "" if self.slice.step is None else " every "+str(self.slice.step)
        return ("(" + self.ensemble.__str__() +
                " in {" + start + ":" + stop + "}" + step + ")")


@restores_as_full_object
class BackwardPrependedTrajectoryEnsemble(WrappedEnsemble):
    '''
    Represents an ensemble which is the given ensemble but for trajectories where some trajectory is prepended
    '''
    def __init__(self, ensemble, trajectory):        
        super(BackwardPrependedTrajectoryEnsemble, self).__init__(ensemble)
        self.add_traj = trajectory        

    def _alter(self, trajectory):
#        print [ s.idx for s in trajectory.reversed + self.add_traj]
        return trajectory.reversed + self.add_traj

@restores_as_full_object
class ForwardAppendedTrajectoryEnsemble(WrappedEnsemble):
    '''
    Represents an ensemble which is the given ensemble but for trajectories where some trajectory is appended
    '''
    def __init__(self, ensemble, trajectory):
        super(ForwardAppendedTrajectoryEnsemble, self).__init__(ensemble)
        self.add_traj = trajectory

    def _alter(self, trajectory):
        return self.add_traj + trajectory

@restores_as_full_object
class ReversedTrajectoryEnsemble(WrappedEnsemble):
    '''
    Represents an ensemble 
    '''
    def _alter(self, trajectory):
        return trajectory.reverse()

@restores_as_full_object
<<<<<<< HEAD
class WrappedEnsemble(Ensemble):
    '''
    Represents an ensemble where an altered version of a trajectory (extended, reversed, cropped) is part of a given ensemble
    '''
    def __init__(self, ensemble):
        '''
        Represents an ensemble which is the given ensemble but for trajectories where some trajectory is prepended
        '''

        super(WrappedEnsemble, self).__init__()
        self.ensemble = ensemble

        # you can also build wrapped ensembles with more flexibility when using
        # a property for _new_ensemble
        self._new_ensemble = self.ensemble

    def __call__(self, trajectory, lazy=None):
        return self._new_ensemble(trajectory, lazy)

    def can_append(self, trajectory):
        return self._new_ensemble.can_append(trajectory)

    def can_prepend(self, trajectory):
        return self._new_ensemble.can_prepend(trajectory)
=======
class AppendedNameEnsemble(WrappedEnsemble):
    '''
    Adds string to ensemble name: necessary to have multiple copies of an ensemble.
    '''
    def __init__(self, ensemble, label):
        self._label = label
        super(AppendedNameEnsemble, self).__init(ensemble)

    def __str__(self):
        return self.ensemble.__str__() + " " + self.label


>>>>>>> 58570c00

@restores_as_full_object
class OptionalEnsemble(WrappedEnsemble):
    '''
    Makes it optional to satisfy a given ensemble (primarily useful in
    SequentialEnsembles)
    '''

    def __init__(self, ensemble):
        super(OptionalEnsemble, self).__init__(ensemble)
        self._new_ensemble = LengthEnsemble(0) | self.ensemble

    def __str__(self):
        return "{"+self.ensemble.__str__()+"} (OPTIONAL)"

@restores_as_full_object
class SingleFrameEnsemble(WrappedEnsemble):
    '''
    Convenience ensemble to `and` a LengthEnsemble(1) with a given ensemble.
    Frequently used for SequentialEnsembles.

    Attributes
    ----------
    ensemble : Ensemble
        the ensemble which should be represented in the single frame

    Notes
    -----
    We allow the user to choose to be stupid: if, for example, the user
    tries to make a SingleFrameEnsemble from an ensemble which requires
    more than one frame to be satisfied (e.g., a SequentialEnsemble with
    more than one subensemble), it can be created, but no path will ever
    satisfy it. Since we can't stop all possible mistakes, we don't bother
    here.
    '''
    def __init__(self, ensemble):
        super(SingleFrameEnsemble, self).__init__(ensemble)
        self._new_ensemble = LengthEnsemble(1) & self.ensemble

    def __str__(self):
        return "{"+self.ensemble.__str__()+"} (SINGLE FRAME)"

<<<<<<< HEAD
        return "{"+self.orig_ens.__str__()+"} (SINGLE FRAME)"
    
=======
>>>>>>> 58570c00
@restores_as_full_object
class MinusInterfaceEnsemble(SequentialEnsemble):
    '''
    This creates an ensemble for the minus interface. 

    Parameters
    ----------
    state_vol : Volume
        The Volume which defines the state for this minus interface
    innermost_vol : Volume
        The Volume defining the innermost interface with which this minus
        interface does its replica exchange.
    n_l : integer (greater than one)
        The number of segments crossing innermost_vol for this interface.
    
    The specific implementation allows us to use the multiple-segment minus
    ensemble described by Swenson and Bolhuis. The minus interface was
    originally developed by van Erp. For more details, see the section
    "Anatomy of a PathMover: the Minus Move" in the OpenPathSampling
    Documentation.

    References
    ----------
    D.W.H. Swenson and P.G. Bolhuis. J. Chem. Phys. 141, 044101 (2014). 
    doi:10.1063/1.4890037
    '''
    def __init__(self, state_vol, innermost_vol, n_l=2, greedy=False):
        if (n_l < 2):
            raise ValueError("The number of segments n_l must be at least 2")
        inA = InXEnsemble(state_vol)
        outA = OutXEnsemble(state_vol)
        outX = OutXEnsemble(innermost_vol)
        inX = InXEnsemble(innermost_vol)
        leaveX = LeaveXEnsemble(innermost_vol)
        interstitial = outA & inX
        self.segment_ensemble = EnsembleFactory.TISEnsemble(
            state_vol, state_vol, innermost_vol)
        #interstitial = InXEnsemble(innermost_vol - state_vol)
        start = [
            SingleFrameEnsemble(inA),
            OptionalEnsemble(interstitial),
        ]
        loop = [
            outA & leaveX,
            inX # & hitA # redundant due to stop req for previous outA
        ]
        end = [
            outA & leaveX,
            OptionalEnsemble(interstitial),
            SingleFrameEnsemble(inA)
        ]
        ensembles = start + loop*(n_l-1) + end

        self._n_l = n_l

        super(MinusInterfaceEnsemble, self).__init__(ensembles, greedy=greedy)

class EnsembleFactory():
    '''
    Convenience class to construct Ensembles
    '''
    @staticmethod
    def StartXEnsemble(volume):
        '''
        Construct an ensemble that starts (x[0]) in the specified volume
        
        Parameters
        ----------
        volume : volume
            The volume to start in 
        
        Returns
        -------
        ensemble : Ensemble
            The constructed Ensemble
        '''
        return InXEnsemble(volume, 0)

    @staticmethod
    def EndXEnsemble(volume):
        '''
        Construct an ensemble that ends (x[-1]) in the specified volume
        
        Parameters
        ----------
        volume : volume
            The volume to end in 
        
        Returns
        -------
        ensemble : Ensemble
            The constructed Ensemble
        '''        
        return InXEnsemble(volume, -1)

    @staticmethod
    def A2BEnsemble(volume_a, volume_b, lazy = True):
        '''
        Construct an ensemble that starts in (x[0]) in volume_a, ends in volume_b and is in either volumes in between
        
        Parameters
        ----------
        volume_a : volume
            The volume to start in 
        volume_b : volume
            The volume to end in 
        
        Returns
        -------
        ensemble : Ensemble
            The constructed Ensemble
        '''        
        # TODO: this is actually only for flexible path length TPS now
        return SequentialEnsemble([
            SingleFrameEnsemble(InXEnsemble(volume_a)),
            OutXEnsemble(volume_a | volume_b),
            SingleFrameEnsemble(InXEnsemble(volume_b))
        ])



    @staticmethod
    def TISEnsemble(volume_a, volume_b, volume_x, lazy = True):
        '''
        Construct an TIS ensemble that starts in (x[0]) in volume_a, ends in volume_b and is in either volumes in between
        and will also leave volume_x at some point
        
        Parameters
        ----------
        volume_a : volume
            The volume to start in 
        volume_b : volume
            The volume to end in 
        volume_x : volume
            The volume to leave 
        
        Returns
        -------
        ensemble : Ensemble
            The constructed Ensemble
        '''
        ens = SequentialEnsemble([
            SingleFrameEnsemble(InXEnsemble(volume_a)),
            OutXEnsemble(volume_a | volume_b) & LeaveXEnsemble(volume_x),
            SingleFrameEnsemble(InXEnsemble(volume_a | volume_b))
        ])
        return ens


    @staticmethod
    def TISEnsembleSet(volume_a, volume_b, volumes_x, lazy=True):
        myset = []
        for vol in volumes_x:
            myset.append(
                EnsembleFactory.TISEnsemble(volume_a, volume_b, vol, lazy)
            )
        return myset
<|MERGE_RESOLUTION|>--- conflicted
+++ resolved
@@ -1218,32 +1218,6 @@
         return trajectory.reverse()
 
 @restores_as_full_object
-<<<<<<< HEAD
-class WrappedEnsemble(Ensemble):
-    '''
-    Represents an ensemble where an altered version of a trajectory (extended, reversed, cropped) is part of a given ensemble
-    '''
-    def __init__(self, ensemble):
-        '''
-        Represents an ensemble which is the given ensemble but for trajectories where some trajectory is prepended
-        '''
-
-        super(WrappedEnsemble, self).__init__()
-        self.ensemble = ensemble
-
-        # you can also build wrapped ensembles with more flexibility when using
-        # a property for _new_ensemble
-        self._new_ensemble = self.ensemble
-
-    def __call__(self, trajectory, lazy=None):
-        return self._new_ensemble(trajectory, lazy)
-
-    def can_append(self, trajectory):
-        return self._new_ensemble.can_append(trajectory)
-
-    def can_prepend(self, trajectory):
-        return self._new_ensemble.can_prepend(trajectory)
-=======
 class AppendedNameEnsemble(WrappedEnsemble):
     '''
     Adds string to ensemble name: necessary to have multiple copies of an ensemble.
@@ -1256,7 +1230,6 @@
         return self.ensemble.__str__() + " " + self.label
 
 
->>>>>>> 58570c00
 
 @restores_as_full_object
 class OptionalEnsemble(WrappedEnsemble):
@@ -1299,11 +1272,6 @@
     def __str__(self):
         return "{"+self.ensemble.__str__()+"} (SINGLE FRAME)"
 
-<<<<<<< HEAD
-        return "{"+self.orig_ens.__str__()+"} (SINGLE FRAME)"
-    
-=======
->>>>>>> 58570c00
 @restores_as_full_object
 class MinusInterfaceEnsemble(SequentialEnsemble):
     '''
