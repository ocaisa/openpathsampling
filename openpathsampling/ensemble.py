--- conflicted
+++ resolved
@@ -436,8 +436,6 @@
 
         Parameters
         ----------
-<<<<<<< HEAD
-=======
         trajectory :class:`openpathsampling.trajectory.Trajectory`
             the trajectory in which to look for sub-trajectories
 
@@ -465,7 +463,6 @@
 
         Parameters
         ----------
->>>>>>> c87c08f4
         trajectory : :py:class:`openpathsampling.trajectory.Trajectory`
             the actual trajectory to be splitted into ensemble parts
         lazy : boolean
