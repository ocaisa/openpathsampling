###############################################################
# | CLASS Order Parameter
###############################################################

import openpathsampling as paths
import chaindict as cd
from openpathsampling.netcdfplus import StorableNamedObject, WeakLRUCache, ObjectJSON, create_to_dict

import openpathsampling.engines as peng

class CollectiveVariable(cd.Wrap, StorableNamedObject):
    """
    Wrapper for a function that acts on snapshots or iterables of snapshots

    Parameters
    ----------
    name : string
        A descriptive name of the collectivevariable. It is used in the string
        representation.
    cv_time_reversible : bool
        If `True` (default) the CV assumes that reversed snapshots have the same value. This is the
        default case when CVs do not depend on momenta reversal. This will speed up computation of
        CVs by about a factor of two. In rare cases you might want to set this to `False`
    cv_store_cache : bool
        If `True` this CV has a cache on disk attached in form of a table in a netcdf file.
        If set to `False` (default) then there will be no storage created when the cv is stored
        automatically. You can do this later on using function in the cv_store.


    Attributes
    ----------
    name
    cv_time_reversible
    cv_store_cache

    _single_dict : :class:`openpathsampling.chaindict.ChainDict`
        The ChainDict that takes care of using only a single element instead of
        an iterable. In the case of a single object. It will be wrapped in a list
        and later only the single element will be returned
    _cache_dict : :class:`openpathsampling.chaindict.ChainDict`
        The ChainDict that will cache calculated values for fast access

    """

    def __init__(
            self,
            name,
            cv_store_cache=False,
            cv_time_reversible=False
    ):
        if (type(name) is not str and type(name) is not unicode) or len(
                name) == 0:
            raise ValueError('name must be a non-empty string')

        StorableNamedObject.__init__(self)

        self.name = name

        self.cv_store_cache = cv_store_cache
        self.cv_time_reversible = cv_time_reversible

        self._single_dict = cd.ExpandSingle()
        self._cache_dict = cd.ReversibleCacheChainDict(
                WeakLRUCache(1000, weak_type='key'),
                reversible=cv_time_reversible
        )

        super(CollectiveVariable, self).__init__(post=self._single_dict > self._cache_dict)

    def set_cache_store(self, key_store, value_store, backward_store=None):
        """
        Attach store variables to the collective variables.

        If used the collective variable will automatically sync values with the store and
        load from it if necessary. If the CV is created with `cv_store_cache = True`. This
        will be done during CV creation.

        Parameters
        ----------
        key_store : :class:`openpathsampling.netcdfplus.ObjectStore`
            the store that references the key objects used as keys in the collective
            variable (the input for the cv function)
        value_store : :class:`openpathsampling.netcdfplus.ObjectStore
            the store / variable that references the output (value) objects
        backward_store : :class:`openpathsampling.netcdfplus.ObjectStore or None
            the optional backward store for reversed objects

        Notes
        -----
        Currently the backward feature is exclusively for :class:`openpathsampling.snapshot.Snapshots`
        which implement a reversed object. If `None` backward will equal forward which will effectively
        mean that the store treats forward and backward the same.

        """
        self._store_dict = cd.ReversibleStoredDict(
            key_store,
            value_store,
            backward_store,
            self._cache_dict.cache
        )
        self._store_dict._post = self._cache_dict
        self._single_dict._post = self._store_dict

    # This is important since we subclass from list and lists are not hashable
    # but CVs should be
    __hash__ = object.__hash__

    def sync(self):
        """
        Sync this CV with the attached storages

        """
        if hasattr(self, '_store_dict'):
            self._store_dict.sync()

    def cache_all(self):
        """
        Sync this CV with attached storages

        """
        if hasattr(self, '_store_dict'):
            self._store_dict.cache_all()

    def __eq__(self, other):
        """Override the default Equals behavior"""
        if isinstance(other, self.__class__):
            if self.name != other.name:
                    return False

            return True

        return NotImplemented

    def __ne__(self, other):
        """Define a non-equality test"""
        if isinstance(other, self.__class__):
            return not self.__eq__(other)

        return NotImplemented

    to_dict = create_to_dict(['name', 'cv_time_reversible', 'cv_store_cache'])


class CV_Volume(CollectiveVariable):
    """ Turn a `Volume` into a collective variable

    Attributes
    ----------
    name
    volume
    """

    def __init__(self, name, volume, cv_store_cache=True):
        """
        Parameters
        ----------
        name : string
            name of the collective variable
        volume : openpathsampling.Volume
            the Volume instance to be treated as a (storable) CV

        """

        super(CV_Volume, self).__init__(
            name,
            cv_store_cache=cv_store_cache,
            cv_time_reversible=True
        )
        self.volume = volume

        self._callable_dict = cd.Function(
            self._eval,
            False,
            False
        )

        self._post = self._post > self._callable_dict

    def _eval(self, items):
        result = bool(self.volume(items))
        return result

    to_dict = create_to_dict(['name', 'cv_store_cache', 'volume'])


class CV_Callable(CollectiveVariable):
    """Turn any callable object `cv_callable` into a storable `CollectiveVariable`.

    Attributes
    ----------
    _callable_dict
        The ChainDict that will call the actual function in case non of the
        preceding ChainDicts have returned data
    """

    def __init__(
            self,
            name,
            cv_callable,
            cv_store_cache=True,
            cv_time_reversible=False,
            cv_requires_lists=False,
            cv_wrap_numpy_array=False,
            cv_scalarize_numpy_singletons=False,
            **kwargs
    ):
        r"""
        Parameters
        ----------
        name
        cv_callable : callable (function or class with __call__)
            The callable to be used
        cv_store_cache
        cv_time_reversible
        cv_requires_lists : If `True` the internal function  always a list of elements instead
            of single values. It also means that if you call the CV with a list of snapshots a list
            of snapshot objects will be passed. If `False` a list of Snapshots like a trajectory will
            be passed one by one.
        kwargs : **kwargs
            a dictionary with named arguments which should be used
            with `c`. Either for class creation or for calling the function

        Notes
        -----
        This function is abstract and need _eval to be implemented to work.
        Problem is that there are two types of callable functions:
        1. direct functions: these can be called and give the wanted value
           `c(snapshot, \**kwargs)` would be the typical call
        2. a generating function: a function the creates the callable object
           `c(**kwargs)(snapshot)` is the typical call. This is usually used
           for classes. Create the instance and then use it.

        This function is very powerful, but need some explanation if you want
        the function to be stored alongside all other information in your
        storage. The problem is that a python function relies (usually) on
        an underlying global namespace that can be accessed. This is especially
        important when using an iPython notebook. The problem is, that the
        function that stored your used-defined function has no knowledge
        about this underlying namespace and its variables. All it can save is
        names of variables from your namespace to be used. This means you can
        store arbitrary functions, but these will only work, if you call the
        reconstructed ones from the same context (scope). This is a powerful
        feature because a function might do something different in another
        context, but in our case we cannot store these additional information.

        What we can do, is analyse your function and determine which variables
        (if at all these are) and inform you, if you might run into trouble.
        To avoid problems you should try to:

        1. import necessary modules inside of your function
        2. create constants inside your function
        3. if variables from the global scope are used these need to be stored
           with the function and this can only be done if they are passed as arguments
           to the function and added as kwargs to the CV_Function

<<<<<<< HEAD
        >>> import openpathsampling as paths
        >>> def func(snapshot, indices):
        >>>     import mdtraj as md
        >>>     return md.compute_dihedrals(paths.Trajectory([snapshot]).md(), indices=indices)
=======
        >>> import openpathsampling.engines as peng
        >>> def func(snapshot, indices):
        >>>     import mdtraj as md
        >>>     return md.compute_dihedrals(peng.Trajectory([snapshot]).md(), indices=indices)
>>>>>>> c87c08f4

        >>> cv = CV_Function('my_cv', func, indices=[[4, 6, 8, 10]])

        The function will also check if non-standard modules are imported, which are now
        numpy, math, msmbuilder, pandas and mdtraj
        """

        super(CV_Callable, self).__init__(
            name,
            cv_store_cache=cv_store_cache,
            cv_time_reversible=cv_time_reversible
        )
        self.cv_requires_lists = cv_requires_lists
        self.cv_wrap_numpy_array = cv_wrap_numpy_array
        self.cv_scalarize_numpy_singletons = cv_scalarize_numpy_singletons

        self.cv_callable = cv_callable

        if kwargs is None:
            kwargs = dict()
        self.kwargs = kwargs

        self._callable_dict = cd.Function(
            self._eval,
            self.cv_requires_lists,
            self.cv_scalarize_numpy_singletons
        )

        post = self._post > self._callable_dict

        if cv_wrap_numpy_array:
            # noinspection PyTypeChecker
            post = cd.MergeNumpy() > post

        self._post = post

    def to_dict(self):
        dct = super(CV_Callable, self).to_dict()
        callable_argument = self.__class__.args()[2]
        dct[callable_argument] = ObjectJSON.callable_to_dict(self.cv_callable)
        dct['cv_requires_lists'] = self.cv_requires_lists
        dct['cv_wrap_numpy_array'] = self.cv_wrap_numpy_array
        dct['cv_scalarize_numpy_singletons'] = self.cv_scalarize_numpy_singletons
        dct['kwargs'] = self.kwargs
        return dct

    @classmethod
    def from_dict(cls, dct):
        kwargs = dct['kwargs']
        del dct['kwargs']
        dct.update(kwargs)
        obj = cls(**dct)

        return obj

    def __eq__(self, other):
        """Override the default Equals behavior"""
        if isinstance(other, self.__class__):
            if self.name != other.name:
                return False
            if self.kwargs != other.kwargs:
                return False
            if self.cv_callable is None or other.cv_callable is None:
                return False

            if hasattr(self.cv_callable.func_code, 'op_code') and hasattr(other.cv_callable.func_code, 'op_code') and \
                            self.cv_callable.func_code.op_code != other.cv_callable.func_code.op_code:
                # Compare Bytecode. Not perfect, but should be good enough
                return False

            return True

        return NotImplemented

    def _eval(self, items):
        return items


class CV_Function(CV_Callable):
    """Turn any function into a `CollectiveVariable`.

    Attributes
    ----------
    cv_callable
    """

    def __init__(
            self,
            name,
            f,
            cv_store_cache=True,
            cv_time_reversible=False,
            cv_requires_lists=False,
            cv_wrap_numpy_array=False,
            cv_scalarize_numpy_singletons=False,
            **kwargs
    ):
        r"""
        Parameters
        ----------
        name : str
        f : (callable) function
            The function to be used
        cv_store_cache
        cv_time_reversible
        cv_requires_lists
        cv_wrap_numpy_array
        cv_scalarize_numpy_singletons
        kwargs
            a dictionary of named arguments which should be given to `cv_callable` (for example, the
            atoms which define a specific distance/angle). Finally
            `cv_callable(snapshots, **kwargs)` is called

        See also
        --------
        openpathsampling.CV_Callable

        """

        super(CV_Function, self).__init__(
            name,
            cv_callable=f,
            cv_store_cache=cv_store_cache,
            cv_time_reversible=cv_time_reversible,
            cv_requires_lists=cv_requires_lists,
            cv_wrap_numpy_array=cv_wrap_numpy_array,
            cv_scalarize_numpy_singletons=cv_scalarize_numpy_singletons,
            **kwargs
        )

    @property
    def f(self):
        return self.cv_callable

    def _eval(self, items):
        # here the kwargs are used in the callable when it is evaluated
        return self.cv_callable(items, **self.kwargs)


class CV_Generator(CV_Callable):
    r"""Turn a callable class or other function that generate a callable object into a `CollectiveVariable`.

    The class instance will be called with snapshots. The instance itself
    will be created using the given \**kwargs.
    """

    def __init__(
            self,
            name,
            generator,
            cv_store_cache=True,
            cv_time_reversible=False,
            cv_requires_lists=False,
            cv_wrap_numpy_array=False,
            cv_scalarize_numpy_singletons=False,
            **kwargs
    ):
        r"""
        Parameters
        ----------
        name
        generator : callable class
            a class where instances have a `__call__` attribute
        cv_return_type
        cv_return_shape
        cv_return_simtk_unit
        cv_requires_lists
        cv_store_cache
        kwargs
            additional arguments which should be given to `c` (for example, the
            atoms which define a specific distance/angle). Finally an instance
            `instance = cls(\**kwargs)` is create when the CV is created and
            using the CV will call `instance(snapshots)`

        Notes
        -----
        Right now you cannot store user-defined classes. Only classes
        from external packages can be used.
        """

        super(CV_Generator, self).__init__(
            name,
            cv_callable=generator,
            cv_store_cache=cv_store_cache,
            cv_time_reversible=cv_time_reversible,
            cv_requires_lists=cv_requires_lists,
            cv_wrap_numpy_array=cv_wrap_numpy_array,
            cv_scalarize_numpy_singletons=cv_scalarize_numpy_singletons,
            **kwargs
        )

        # here the kwargs are used when the callable is created (so only once)
        self._instance = generator(**self.kwargs)

    @property
    def instance(self):
        return self._instance

    @property
    def generator(self):
        return self.cv_callable

    def _eval(self, items):
        trajectory = peng.Trajectory(items)
        return [self._instance(snap) for snap in trajectory]


class CV_MDTraj_Function(CV_Function):
    """Make `CollectiveVariable` from `f` that takes mdtraj.trajectory as input.

    This is identical to CV_Function except that the function is called with
    an mdraj.Trajetory object instead of the :class:`openpathsampling.Trajectory` one using
    `f(traj.md(), \**kwargs)`

    Examples
    --------
    >>> # To create an order parameter which calculates the dihedral formed
    >>> # by atoms [7,9,15,17] (psi in Ala dipeptide):
    >>> import mdtraj as md
    >>> traj = 'peng.Trajectory()'
    >>> psi_atoms = [7,9,15,17]
    >>> psi_orderparam = CV_Function("psi", md.compute_dihedrals,
    >>>                              indices=[[2,4,6,8]])
    >>> print psi_orderparam( traj )
    """

    def __init__(self,
                 name,
                 f,
                 cv_store_cache=True,
                 cv_time_reversible=True,
                 cv_requires_lists=True,
                 cv_wrap_numpy_array=True,
                 cv_scalarize_numpy_singletons=True,
                 **kwargs
                 ):
        """
        Parameters
        ----------
        name : str
        f
        cv_store_cache
        cv_time_reversible
        cv_requires_lists
        cv_wrap_numpy_array
        cv_scalarize_numpy_singletons
        scalarize_numpy_singletons : bool, default: True
            If `True` then arrays of length 1 will be treated as array with one dimension less.
            e.g. [ [1], [2], [3] ] will be turned into [1, 2, 3]. This is often useful, when you
            use en external function from mdtraj to get only a single value.

        """

        super(CV_MDTraj_Function, self).__init__(
            name,
            f,
            cv_store_cache=cv_store_cache,
            cv_time_reversible=cv_time_reversible,
            cv_requires_lists=cv_requires_lists,
            cv_wrap_numpy_array=cv_wrap_numpy_array,
            cv_scalarize_numpy_singletons=cv_scalarize_numpy_singletons,
            **kwargs
        )

        self._topology = None

    def _eval(self, items):
        trajectory = peng.Trajectory(items)

        t = trajectory.md()
        return self.cv_callable(t, **self.kwargs)

    @property
    def mdtraj_function(self):
        return self.cv_callable


class CV_MSMB_Featurizer(CV_Generator):
    """
    A CollectiveVariable that uses an MSMBuilder3 featurizer

    Attributes
    ----------
    scalarize_numpy_singletons
    """

    def __init__(
            self,
            name,
            featurizer,
            cv_store_cache=True,
            cv_wrap_numpy_array=True,
            cv_scalarize_numpy_singletons=True,
            **kwargs
    ):
        """

        Parameters
        ----------
        name
        featurizer : msmbuilder.Featurizer, callable
            the featurizer used as a callable class
        kwargs
            a dictionary of named arguments which should be given to `c` (for example, the
            atoms which define a specific distance/angle). Finally an instance
            `instance = cls(\**kwargs)` is create when the CV is created and
            using the CV will call `instance(snapshots)`
        cv_store_cache
        cv_requires_lists
        cv_scalarize_numpy_singletons

        Notes
        -----
        All trajectories or snapshots passed in kwargs will be converted
        to mdtraj objects for convenience
        """

        md_kwargs = dict()
        md_kwargs.update(kwargs)

        # turn Snapshot and Trajectory into md.trajectory
        for key in md_kwargs:
            if isinstance(md_kwargs[key], peng.BaseSnapshot):
                md_kwargs[key] = md_kwargs[key].md()
            elif isinstance(md_kwargs[key], peng.Trajectory):
                md_kwargs[key] = md_kwargs[key].md()

        self._instance = featurizer(**md_kwargs)

        super(CV_Generator, self).__init__(
            name,
            cv_callable=featurizer,
            cv_store_cache=cv_store_cache,
            cv_time_reversible=True,
            cv_requires_lists=True,
            cv_wrap_numpy_array=cv_wrap_numpy_array,
            cv_scalarize_numpy_singletons=cv_scalarize_numpy_singletons,
            **kwargs
        )

    @property
    def featurizer(self):
        return self.cv_callable

    def _eval(self, items):
        trajectory = peng.Trajectory(items)

        # create an MDtraj trajectory out of it
        ptraj = trajectory.md()

        # run the featurizer
        return self._instance.partial_transform(ptraj)

    def to_dict(self):
        return {
            'name': self.name,
            'featurizer': ObjectJSON.callable_to_dict(self.featurizer),
            'kwargs': self.kwargs,
            'cv_store_cache': self.cv_store_cache,
            'cv_wrap_numpy_array': self.cv_wrap_numpy_array,
            'cv_scalarize_numpy_singletons': self.cv_scalarize_numpy_singletons
        }


class CV_PyEMMA_Featurizer(CV_MSMB_Featurizer):
    """Make `CollectiveVariable` from `fcn` that takes mdtraj.trajectory as input.

    This is identical to CV_Class except that the function is called with
    an mdraj.Trajetory object instead of the openpathsampling.Trajectory one using
    `fnc(traj.md(), **kwargs)`

    """

    def __init__(
            self,
            name,
            featurizer,
            topology,
            cv_store_cache=True,
            **kwargs
    ):
        """

        Parameters
        ----------
        name
        c : msmbuilder.Featurizer
            the featurizer used as a callable class
        **kwargs : **kwargs
            a dictionary of named arguments which should be given to `c` (for example, the
            atoms which define a specific distance/angle). Finally an instance
            `instance = cls(**kwargs)` is create when the CV is created and
            using the CV will call `instance(snapshots)`
        cv_return_type
        cv_return_shape
        cv_return_simtk_unit
        cv_requires_lists
        cv_store_cache
        scalarize_numpy_singletons : bool, default: True
            If `True` then arrays of length 1 will be treated as array with one dimension less.
            e.g. [ [1], [2], [3] ] will be turned into [1, 2, 3]. This is often useful, when you
            use en external function to get only a single value.

        Notes
        -----
        All trajectories or snapshots passed in kwargs will be converted
        to mdtraj objects for convenience
        """

        md_kwargs = dict()
        md_kwargs.update(kwargs)

        # turn Snapshot and Trajectory into md.trajectory
        for key in md_kwargs:
            if isinstance(md_kwargs[key], peng.BaseSnapshot):
                md_kwargs[key] = md_kwargs[key].md()
            elif isinstance(md_kwargs[key], peng.Trajectory):
                md_kwargs[key] = md_kwargs[key].md()

        self.topology = topology

        import pyemma.coordinates
        self._instance = pyemma.coordinates.featurizer(self.topology.md)

        featurizer(self._instance, **md_kwargs)

        super(CV_Generator, self).__init__(
            name,
            cv_callable=featurizer,
            cv_time_reversible=True,
            cv_requires_lists=True,
            cv_store_cache=cv_store_cache,
            cv_wrap_numpy_array=True,
            cv_scalarize_numpy_singletons=True,
            **kwargs
        )

    def _eval(self, items):
        trajectory = peng.Trajectory(items)

        t = trajectory.md(self.topology.md)
        return self._instance.transform(t)

    def to_dict(self):
        return {
            'name': self.name,
            'featurizer': ObjectJSON.callable_to_dict(self.featurizer),
            'topology': self.topology,
            'cv_store_cache': self.cv_store_cache,
            'kwargs': self.kwargs
        }<|MERGE_RESOLUTION|>--- conflicted
+++ resolved
@@ -253,17 +253,10 @@
            with the function and this can only be done if they are passed as arguments
            to the function and added as kwargs to the CV_Function
 
-<<<<<<< HEAD
-        >>> import openpathsampling as paths
-        >>> def func(snapshot, indices):
-        >>>     import mdtraj as md
-        >>>     return md.compute_dihedrals(paths.Trajectory([snapshot]).md(), indices=indices)
-=======
         >>> import openpathsampling.engines as peng
         >>> def func(snapshot, indices):
         >>>     import mdtraj as md
         >>>     return md.compute_dihedrals(peng.Trajectory([snapshot]).md(), indices=indices)
->>>>>>> c87c08f4
 
         >>> cv = CV_Function('my_cv', func, indices=[[4, 6, 8, 10]])
 
