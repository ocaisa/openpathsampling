--- conflicted
+++ resolved
@@ -31,13 +31,7 @@
     OptionalEnsemble, join_ensembles
 )
 
-<<<<<<< HEAD
-from snapshot import Snapshot, ToySnapshot, AbstractSnapshot, MDSnapshot, FeatureSnapshot
-from trajectory import Trajectory
-from sample import Sample, SampleSet
-=======
 from live_visualization import LiveVisualization
->>>>>>> c87c08f4
 
 from pathmovechange import (
     EmptyPathMoveChange, ConditionalSequentialPathMoveChange,
@@ -85,44 +79,9 @@
     RelativeComplementVolume, join_volumes
 )
 
-<<<<<<< HEAD
-from tools import empty_snapshot_from_openmm_topology, snapshot_from_pdb, \
-    to_openmm_topology, trajectory_from_mdtraj
-
-from topology import ToyTopology, Topology, MDTrajTopology
-
-from toy_dynamics.toy_pes import Gaussian, HarmonicOscillator, LinearSlope, \
-    OuterWalls, Toy_PES, Toy_PES_Add, Toy_PES_Sub
-
-from toy_dynamics.toy_engine import ToyEngine
-
-from toy_dynamics.toy_integrators import LangevinBAOABIntegrator, \
-    LeapfrogVerletIntegrator
-
-from analysis.tis_analysis import (
-    TISTransition, Transition, TPSTransition
-)
-
-from analysis.move_scheme import MoveScheme, DefaultScheme, LockedMoveScheme
-
-from analysis.network import (
-    MSTISNetwork, TransitionNetwork, MISTISNetwork, TPSNetwork
-)
-
-from analysis.replica_network import (
-    ReplicaNetwork, trace_ensembles_for_replica,
-    trace_replicas_for_ensemble, condense_repeats,
-    ReplicaNetworkGraph
-)
-
-from live_visualization import LiveVisualization
-
-from pathmover import Details, MoveDetails, SampleDetails
-=======
 from openpathsampling.engines import Trajectory, BaseSnapshot
 import openpathsampling.engines.openmm as openmm
 import openpathsampling.engines.toy as toy
->>>>>>> c87c08f4
 
 
 def git_HEAD():  # pragma: no cover
