--- conflicted
+++ resolved
@@ -997,17 +997,12 @@
 
     def __invert__(self):
         return InXEnsemble(self._stored_volume, self.frames, self.lazy)
-<<<<<<< HEAD
 
     def __call__(self, trajectory, lazy=None):
         for frame in trajectory:
             if self._volume(frame):
                 return True
         return False
-
-=======
->>>>>>> b5aaf226
-
 
 class ExitsXEnsemble(VolumeEnsemble):
     """
