--- conflicted
+++ resolved
@@ -494,16 +494,6 @@
       "stores_uuid (u'stores',)\n",
       "str (u'pair', u'pair', u'pair')\n",
       "uuid (u'pair', u'pair', u'pair')\n",
-<<<<<<< HEAD
-      "uuid.dict (u'pair', u'pair', u'pair')\n",
-      "uuid.dictimmutable (u'pair', u'pair', u'pair')\n",
-      "uuid.nodes (u'pair', u'pair', u'pair')\n",
-      "uuid.nodesnamed (u'pair', u'pair', u'pair')\n",
-      "uuid.nodesunique (u'pair', u'pair', u'pair')\n",
-      "uuid.stores (u'pair', u'pair', u'pair')\n",
-      "uuid.varstore (u'pair', u'pair', u'pair')\n",
-=======
->>>>>>> fecb2447
       "varstore_uuid (u'varstore',)\n",
       "varstore_value (u'varstore',)\n"
      ]
@@ -586,16 +576,6 @@
       "stores_uuid\n",
       "str\n",
       "uuid\n",
-<<<<<<< HEAD
-      "uuid.dict\n",
-      "uuid.dictimmutable\n",
-      "uuid.nodes\n",
-      "uuid.nodesnamed\n",
-      "uuid.nodesunique\n",
-      "uuid.stores\n",
-      "uuid.varstore\n",
-=======
->>>>>>> fecb2447
       "varstore_uuid\n",
       "varstore_value\n"
      ]
@@ -826,11 +806,7 @@
      "name": "stdout",
      "output_type": "stream",
      "text": [
-<<<<<<< HEAD
-      "[u'{\"_store\":\"nodes\",\"_hex_uuid\":\"0x8cda9dcab17111e6a003000000000020L\"}'\n",
-=======
       "[u'{\"_store\":\"nodes\",\"_obj_uuid\":\"3bdca6cc-a799-11e6-aa61-000000000020\"}'\n",
->>>>>>> fecb2447
       " u'{\"Test\":3,\"Hallo\":2}']\n"
      ]
     }
@@ -984,15 +960,6 @@
    ]
   },
   {
-<<<<<<< HEAD
-=======
-   "cell_type": "markdown",
-   "metadata": {},
-   "source": [
-    "In some cases we can also assign one element to a group of elements like it is possible for numbers."
-   ]
-  },
-  {
    "cell_type": "code",
    "execution_count": 43,
    "metadata": {
@@ -1004,7 +971,6 @@
    ]
   },
   {
->>>>>>> fecb2447
    "cell_type": "code",
    "execution_count": 44,
    "metadata": {
@@ -1015,15 +981,9 @@
      "name": "stdout",
      "output_type": "stream",
      "text": [
-<<<<<<< HEAD
-      "[[[u'8cda9dca-b171-11e6-a003-000000000026'\n",
-      "   u'8cda9dca-b171-11e6-a003-00000000002a']\n",
-      "  [u'8cda9dca-b171-11e6-a003-000000000028' u'']]\n",
-=======
       "[[[u'3bdca6cc-a799-11e6-aa61-000000000024'\n",
       "   u'3bdca6cc-a799-11e6-aa61-000000000028']\n",
       "  [u'3bdca6cc-a799-11e6-aa61-000000000026' u'']]\n",
->>>>>>> fecb2447
       "\n",
       " [[u'' u'']\n",
       "  [u'' u'']]]\n",
@@ -1106,11 +1066,7 @@
      "text": [
       "Type:    <class 'openpathsampling.netcdfplus.proxy.LoaderProxy'>\n",
       "Class:   <class '__main__.Node'>\n",
-<<<<<<< HEAD
-      "Content: {'__uuid__': 187227040522360955713711325722540245036L, 'value': 'First'}\n",
-=======
       "Content: {'__uuid__': UUID('3bdca6cc-a799-11e6-aa61-00000000002a'), 'value': 'First'}\n",
->>>>>>> fecb2447
       "Access:  First\n"
      ]
     }
@@ -1935,11 +1891,7 @@
      "name": "stdout",
      "output_type": "stream",
      "text": [
-<<<<<<< HEAD
-      "[ {\"_store\":\"nodesunique\",\"_hex_uuid\":\"0x8cda9dcab17111e6a003000000000044L\"}, {\"_store\":\"nodesunique\",\"_hex_uuid\":\"0x8cda9dcab17111e6a003000000000046L\"}, {\"_store\":\"nodesunique\",\"_hex_uuid\":\"0x8cda9dcab17111e6a003000000000048L\"} ]\n"
-=======
       "[ {\"_store\":\"nodesunique\",\"_obj_uuid\":\"3bdca6cc-a799-11e6-aa61-000000000042\"}, {\"_store\":\"nodesunique\",\"_obj_uuid\":\"3bdca6cc-a799-11e6-aa61-000000000044\"}, {\"_store\":\"nodesunique\",\"_obj_uuid\":\"3bdca6cc-a799-11e6-aa61-000000000046\"} ]\n"
->>>>>>> fecb2447
      ]
     }
    ],
