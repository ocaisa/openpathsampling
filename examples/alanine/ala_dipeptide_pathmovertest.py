"""
This is an example file of what a user might actually need to do to run a
TIS simulation on alanine dipeptide.

@author: David W.H. Swenson
"""
# NOTE: while in development, the goal here is to get something working,
# then to abstract out anything that isn't really necessary. The hope is
# that more of what the user will need to do will be in the __main__ of this
# script

import logging.config
import numpy as np
import mdtraj as md
import time

import sys, os
sys.path.append(os.path.abspath('../'))
sys.path.append(os.path.abspath('../../'))

# in principle, all of these imports should be simplified once this is a
# package
from openpathsampling.orderparameter import OP_Function, OP_Volume, OP_MD_Function
from openpathsampling.openmm_engine import OpenMMEngine
from openpathsampling.snapshot import Snapshot
from openpathsampling.volume import LambdaVolumePeriodic, VolumeFactory as vf
from openpathsampling.pathmover import PathMoverFactory as mf
from openpathsampling.ensemble import EnsembleFactory as ef
<<<<<<< HEAD
from openpathsampling.ensemble import (LengthEnsemble, SequentialEnsemble, AllOutEnsemble,
                              AllInEnsemble)
from openpathsampling.pathsimulator import Bootstrapping
=======
from openpathsampling.ensemble import (LengthEnsemble, SequentialEnsemble, AllOutXEnsemble,
                              AllInXEnsemble)
from openpathsampling.calculation import Bootstrapping
>>>>>>> 4dc259b1
from openpathsampling.pathmover import PathMover, MoveDetails, SequentialMover, \
    ConditionalSequentialMover, PartialAcceptanceSequentialMover, \
    ForwardShootMover, CollapseMove
from openpathsampling.shooting import UniformSelector
from openpathsampling.sample import Sample, SampleSet

import simtk.unit as u

if __name__=="__main__":
    logging.config.fileConfig('../../openpathsampling/logging.conf',
                              disable_existing_loggers=False)
    options = {'temperature' : 300.0 * u.kelvin,
               'collision_rate' : 1.0 / u.picoseconds,
               'timestep' : 2.0 * u.femtoseconds,
               'nsteps_per_frame' : 10,
               'n_frames_max' : 5000,
               'start_time' : time.time(),
               'fn_initial_pdb' : "../data/Alanine_solvated.pdb",
               'platform' : 'fastest',
               'solute_indices' : range(22), # TODO: This could be determined automatically !?!?
               'forcefield_solute' : 'amber96.xml',
               'forcefield_solvent' : 'tip3p.xml'
              }

    engine = OpenMMEngine.auto(
        filename="trajectory.nc",
        template='../data/Alanine_solvated.pdb',
        options=options,
        mode='create'
    )

    # set up the initial conditions
    init_pdb = md.load(options['fn_initial_pdb'], frame=0)
    init_pos = init_pdb.xyz[0]
    init_box = init_pdb.unitcell_vectors[0]
    init_vel = np.zeros(init_pos.shape) # NOTE: need ways to assign Boltzmann
    engine.current_snapshot = Snapshot(coordinates=init_pos,
                                       box_vectors=init_box,
                                       velocities=init_vel)

    engine.equilibrate(5)
    snap = engine.current_snapshot
    engine.storage.snapshot.save(snap, 0)
    engine.initialized = True
    PathMover.engine = engine

    # this generates an order parameter (callable) object named psi (so if
    # we call `psi(trajectory)` we get a list of the values of psi for each
    # frame in the trajectory). This particular order parameter uses
    # mdtraj's compute_dihedrals function, with the atoms in psi_atoms

    psi_atoms = [6,8,14,16]
    psi = OP_MD_Function("psi", md.compute_dihedrals, indices=[psi_atoms])

    # same story for phi, although we won't use that

    phi_atoms = [4,6,8,14]
    phi = OP_MD_Function("phi", md.compute_dihedrals, indices=[phi_atoms])

    # save the orderparameters in the storage
    # since they have no data cache this will only contain their name
    psi.save(storage=engine.storage.collectivevariable)
    phi.save(storage=engine.storage.collectivevariable)

    # now we define our states and our interfaces
    degrees = 180/3.14159 # psi reports in radians; I think in degrees
    stateA = LambdaVolumePeriodic(psi, -120.0/degrees, -30.0/degrees)
    stateB = LambdaVolumePeriodic(psi, 100/degrees, 180/degrees)

    # set up minima and maxima for this transition's interface set
    minima = map((1.0 / degrees).__mul__,
                 [-125, -135, -140, -142.5, -145.0, -147.0, 150.0])
    maxima = map((1.0 / degrees).__mul__,
                 [-25.0, -21.0, -18.5, -17.0, -15.0, -10.0, 0.0])

    volume_set = vf.LambdaVolumePeriodicSet(psi, minima, maxima)
    interface0 = volume_set[0]
    interface_set = ef.TISEnsembleSet(stateA, stateA | stateB, volume_set)
    for no, interface in enumerate(interface_set):
        # Give each interface a name
        interface.name = 'Interface '+str(no)
        # And save all of these
        engine.storage.ensemble.save(interface)

    mover_set = mf.OneWayShootingSet(UniformSelector(), interface_set)

    print """
PART ONE: Generate an initial trajectory which satisfies the path ensemble
for the innermost interface.

We do this by using a special sequential ensemble for the sequence.
This path ensemble is particularly complex because we want to be sure that
the path we generate is in the ensemble we desire: this means that we can't
use PartOutXEnsemble as we typically do with TIS paths.
    """
    snapshot = engine.storage.snapshot.load(0)

    first_traj_ensemble = SequentialEnsemble([
        AllOutXEnsemble(stateA) | LengthEnsemble(0),
        AllInXEnsemble(stateA),
        (AllOutXEnsemble(stateA) & AllInXEnsemble(interface0)) | LengthEnsemble(0),
        AllInXEnsemble(interface0) | LengthEnsemble(0),
        AllOutXEnsemble(interface0),
        AllOutXEnsemble(stateA) | LengthEnsemble(0),
        AllInXEnsemble(stateA) & LengthEnsemble(1)
    ])

    interface0_ensemble = interface_set[0]

    total_path = engine.generate(snapshot,
                                    [first_traj_ensemble.can_append])

    segments = interface0_ensemble.split(total_path)

    first_sample = Sample(
        replica=0,
        trajectory=segments[0],
        ensemble=interface0_ensemble,
        details=MoveDetails()
    )

    first_set = SampleSet([first_sample])

    print first_set[0].__dict__
    print 'Set #1', first_set.__dict__
    print

    mover = ForwardShootMover(UniformSelector(), ensembles=interface0_ensemble)

    first_path = mover_set[0].move(first_set)

    print first_path.__dict__
    print first_path

    print 'Collapsed'

    print first_path.collapsed_samples


    second_set = first_set + first_path
#    second_set = first_set + first_path

    print second_set.__dict__

    print second_set.__class__

    seq_mover = SequentialMover([mover_set[0]] * 2)
    second_path = seq_mover.move(second_set)

    third_set = second_set + second_path

    print second_path.accepted

    print interface0_ensemble(third_set[0].trajectory)

    print third_set[0].details.__dict__
    print third_set[0].__dict__
    print third_set.__dict__

    print second_path.samples
    print first_path.samples


    mover3 = CollapseMove(SequentialMover([
        mover,
        PartialAcceptanceSequentialMover([mover] * 2),
        CollapseMove(ConditionalSequentialMover([
            PartialAcceptanceSequentialMover([mover] * 3)] * 2
        )),
        mover
    ] * 3))

    third_path = mover3.move(third_set)

    print third_path.samples
    print str(third_path)
    print str(third_path.opened)
    print len(third_path)

    forth_set = third_set + third_path
    print interface0_ensemble(forth_set[0].trajectory)

    engine.storage.sampleset.save(forth_set)

    exit()

    bootstrap = Bootstrapping(storage=engine.storage,
                              engine=engine,
                              ensembles=interface_set,
                              movers=mover_set,
                              trajectory=segments[0]
                             )



    bootstrap.run(50)

    print """
    Saving all cached computations of orderparameters.
    """

    engine.storage.collectivevariable.sync(psi)
    engine.storage.collectivevariable.sync(phi)

    # Save all interface volumes as orderparameters
    op_vol_set = [OP_Volume('OP' + str(idx), vol) for idx, vol in enumerate(volume_set)]

    for op in op_vol_set:
        op(engine.storage.snapshot.all())
        engine.storage.collectivevariable.save(op)

    # Create an orderparameter from a volume
    op_inA = OP_Volume('StateA', stateA)
    op_inB = OP_Volume('StateB', stateB)
    op_notinAorB = OP_Volume('StateX', ~ (stateA | stateB))

    # compute the orderparameter for all snapshots
    op_inA(engine.storage.snapshot.all())
    op_inB(engine.storage.snapshot.all())
    op_notinAorB(engine.storage.snapshot.all())

    engine.storage.collectivevariable.save(op_inA)
    engine.storage.collectivevariable.save(op_inB)
    engine.storage.collectivevariable.save(op_notinAorB)<|MERGE_RESOLUTION|>--- conflicted
+++ resolved
@@ -26,15 +26,9 @@
 from openpathsampling.volume import LambdaVolumePeriodic, VolumeFactory as vf
 from openpathsampling.pathmover import PathMoverFactory as mf
 from openpathsampling.ensemble import EnsembleFactory as ef
-<<<<<<< HEAD
-from openpathsampling.ensemble import (LengthEnsemble, SequentialEnsemble, AllOutEnsemble,
-                              AllInEnsemble)
-from openpathsampling.pathsimulator import Bootstrapping
-=======
 from openpathsampling.ensemble import (LengthEnsemble, SequentialEnsemble, AllOutXEnsemble,
                               AllInXEnsemble)
 from openpathsampling.calculation import Bootstrapping
->>>>>>> 4dc259b1
 from openpathsampling.pathmover import PathMover, MoveDetails, SequentialMover, \
     ConditionalSequentialMover, PartialAcceptanceSequentialMover, \
     ForwardShootMover, CollapseMove
