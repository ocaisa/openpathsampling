--- conflicted
+++ resolved
@@ -462,104 +462,40 @@
    },
    "outputs": [],
    "source": [
-<<<<<<< HEAD
-    "scheme.move_summary(storage, 'shooting')"
-   ]
-  },
-  {
-   "cell_type": "code",
-   "execution_count": null,
-   "metadata": {
-    "collapsed": false
-   },
-   "outputs": [],
-   "source": [
-    "for mover in scheme.movers['shooting']:\n",
-    "    print mover, scheme.choice_probability[mover]*100"
-=======
     "scheme.move_summary(storage.steps, 'shooting')"
->>>>>>> 7e8d17a4
-   ]
-  },
-  {
-   "cell_type": "code",
-   "execution_count": null,
-   "metadata": {
-    "collapsed": false
-   },
-   "outputs": [],
-   "source": [
-<<<<<<< HEAD
-    "scheme.move_summary(storage, 'minus')"
-   ]
-  },
-  {
-   "cell_type": "code",
-   "execution_count": null,
-   "metadata": {
-    "collapsed": false
-   },
-   "outputs": [],
-   "source": [
-    "for mover in scheme.movers['minus']:\n",
-    "    print mover, scheme.choice_probability[mover]*100, '%'"
-=======
+   ]
+  },
+  {
+   "cell_type": "code",
+   "execution_count": 27,
+   "metadata": {
+    "collapsed": false
+   },
+   "outputs": [],
+   "source": [
     "scheme.move_summary(storage.steps, 'minus')"
->>>>>>> 7e8d17a4
-   ]
-  },
-  {
-   "cell_type": "code",
-   "execution_count": null,
-   "metadata": {
-    "collapsed": false
-   },
-   "outputs": [],
-   "source": [
-<<<<<<< HEAD
-    "scheme.move_summary(storage, 'repex')"
-   ]
-  },
-  {
-   "cell_type": "code",
-   "execution_count": null,
-   "metadata": {
-    "collapsed": false
-   },
-   "outputs": [],
-   "source": [
-    "for mover in scheme.movers['repex']:\n",
-    "    print mover, scheme.choice_probability[mover]*100, '%'"
-=======
+   ]
+  },
+  {
+   "cell_type": "code",
+   "execution_count": 29,
+   "metadata": {
+    "collapsed": false
+   },
+   "outputs": [],
+   "source": [
     "scheme.move_summary(storage.steps, 'repex')"
->>>>>>> 7e8d17a4
-   ]
-  },
-  {
-   "cell_type": "code",
-   "execution_count": null,
-   "metadata": {
-    "collapsed": false
-   },
-   "outputs": [],
-   "source": [
-<<<<<<< HEAD
-    "scheme.move_summary(storage, 'pathreversal')"
-   ]
-  },
-  {
-   "cell_type": "code",
-   "execution_count": null,
-   "metadata": {
-    "collapsed": false
-   },
-   "outputs": [],
-   "source": [
-    "for mover in scheme.movers['pathreversal']:\n",
-    "    print mover, scheme.choice_probability[mover]*100, '%'"
-=======
+   ]
+  },
+  {
+   "cell_type": "code",
+   "execution_count": 31,
+   "metadata": {
+    "collapsed": false
+   },
+   "outputs": [],
+   "source": [
     "scheme.move_summary(storage.steps, 'pathreversal')"
->>>>>>> 7e8d17a4
    ]
   },
   {
