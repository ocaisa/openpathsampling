{
 "cells": [
  {
   "cell_type": "markdown",
   "metadata": {},
   "source": [
    "# Running an MSTIS simulation\n",
    "\n",
    "Now we will use the initial trajectories we obtained from bootstrapping to run an MSTIS simulation. This will show both how objects can be regenerated from storage and how regenerated equivalent objects can be used in place of objects that weren't stored.\n",
    "\n",
    "Tasks covered in this notebook:\n",
    "* Loading OPS objects from storage\n",
    "* Ways of assigning initial trajectories to initial samples\n",
    "* Setting up a path sampling simulation with various move schemes\n",
    "* Visualizing trajectories while the path sampling is running"
   ]
  },
  {
   "cell_type": "code",
   "execution_count": null,
   "metadata": {
    "collapsed": false
   },
   "outputs": [],
   "source": [
    "%matplotlib inline\n",
    "import openpathsampling as paths\n",
    "import numpy as np"
   ]
  },
  {
   "cell_type": "markdown",
   "metadata": {},
   "source": [
    "### Loading things from storage\n",
    "\n",
    "First we'll reload some of the stuff we stored before. Of course, this starts with opening the file."
   ]
  },
  {
   "cell_type": "code",
   "execution_count": null,
   "metadata": {
    "collapsed": false
   },
   "outputs": [],
   "source": [
    "old_store = paths.storage.AnalysisStorage(\"mstis_bootstrap.nc\")"
   ]
  },
  {
   "cell_type": "markdown",
   "metadata": {},
   "source": [
    "A lot of information can be recovered from the old storage, and so we don't have the recreate it. However, we did not save our network, so we'll have to create a new one. Since the network creates the ensembles, that means we will have to translate the trajectories from the old ensembles to new ensembles."
   ]
  },
  {
   "cell_type": "code",
   "execution_count": null,
   "metadata": {
    "collapsed": false
   },
<<<<<<< HEAD
   "outputs": [
    {
     "name": "stdout",
     "output_type": "stream",
     "text": [
      "PathMovers: 0\n",
      "Samples: 12\n",
      "Ensembles: 120\n",
      "SampleSets: 1\n",
      "Snapshots: 2088\n",
      "Networks: 0\n"
     ]
    }
   ],
=======
   "outputs": [],
>>>>>>> 9a61257c
   "source": [
    "print \"PathMovers:\", len(old_store.pathmovers)\n",
    "print \"Samples:\", len(old_store.samples)\n",
    "print \"Ensembles:\", len(old_store.ensembles)\n",
    "print \"SampleSets:\", len(old_store.samplesets)\n",
    "print \"Snapshots:\", len(old_store.snapshots)\n",
    "print \"Networks:\", len(old_store.networks)"
   ]
  },
  {
   "cell_type": "markdown",
   "metadata": {},
   "source": [
    "Loading from storage is very easy. Each store is a list. We take the 0th snapshot as a template (it doesn't actually matter which one) for the next storage we'll create. There's only one engine stored, so we take the only one."
   ]
  },
  {
   "cell_type": "code",
   "execution_count": null,
   "metadata": {
    "collapsed": true
   },
   "outputs": [],
   "source": [
    "template = old_store.snapshots[0]"
   ]
  },
  {
   "cell_type": "code",
   "execution_count": null,
   "metadata": {
    "collapsed": false
   },
   "outputs": [],
   "source": [
    "engine = old_store.engines[0]"
   ]
  },
  {
   "cell_type": "markdown",
   "metadata": {},
   "source": [
    "Named objects can be found in storage using the `find` function. This allows us to load our old collective variables and states."
   ]
  },
  {
   "cell_type": "code",
   "execution_count": null,
   "metadata": {
    "collapsed": false
   },
   "outputs": [],
   "source": [
    "opA = old_store.collectivevariables.find('opA')[0]\n",
    "opB = old_store.collectivevariables.find('opB')[0]\n",
    "opC = old_store.collectivevariables.find('opC')[0]"
   ]
  },
  {
   "cell_type": "code",
   "execution_count": null,
   "metadata": {
    "collapsed": false
   },
   "outputs": [],
   "source": [
    "stateA = old_store.volumes.find('A')[0]\n",
    "stateB = old_store.volumes.find('B')[0]\n",
    "stateC = old_store.volumes.find('C')[0]"
   ]
  },
  {
   "cell_type": "code",
   "execution_count": null,
   "metadata": {
    "collapsed": true
   },
   "outputs": [],
   "source": [
    "# we could also load the interfaces, but it takes less code to build new ones:\n",
    "interfacesA = paths.VolumeFactory.CVRangeVolumeSet(opA, 0.0,[0.2**2, 0.3**2, 0.4**2, 0.5**2])\n",
    "interfacesB = paths.VolumeFactory.CVRangeVolumeSet(opB, 0.0,[0.2**2, 0.3**2, 0.4**2, 0.5**2])\n",
    "interfacesC = paths.VolumeFactory.CVRangeVolumeSet(opC, 0.0,[0.2**2, 0.3**2, 0.4**2, 0.5**2])"
   ]
  },
  {
   "cell_type": "markdown",
   "metadata": {},
   "source": [
    "Once again, we have everything we need to build the MSTIS network. Recall that this will create all the ensembles we need for the simulation. However, even though the ensembles are semantically the same, these are not the same objects. We'll need to deal with that later."
   ]
  },
  {
   "cell_type": "code",
   "execution_count": null,
   "metadata": {
    "collapsed": false
   },
   "outputs": [],
   "source": [
    "mstis = paths.MSTISNetwork([\n",
    "    (stateA, interfacesA, opA),\n",
    "    (stateB, interfacesB, opB),\n",
    "    (stateC, interfacesC, opC)\n",
    "])"
   ]
  },
  {
   "cell_type": "markdown",
   "metadata": {
    "collapsed": true
   },
   "source": [
    "Now we need to set up real trajectories that we can use for each of these. We can start by loading the stored sample set."
   ]
  },
  {
   "cell_type": "code",
   "execution_count": null,
   "metadata": {
    "collapsed": false
   },
   "outputs": [],
   "source": [
    "# load the sample set we have saved before\n",
    "old_sampleset = old_store.samplesets[0]"
   ]
  },
  {
   "cell_type": "markdown",
   "metadata": {},
   "source": [
    "#### About `Sample`s\n",
    "\n",
    "The OPS object called `Sample` is used to associate a trajectory with a replica ID and an ensemble. The trajectory needs to be associated with an ensemble so we know how to get correct statistics from the many ensembles that we might be sampling simultaneously. The trajectory needs to be associated with a replica ID so that replica exchange approaches can be analyzed.\n",
    "\n"
   ]
  },
  {
   "cell_type": "markdown",
   "metadata": {},
   "source": [
    "Since the ensembles in our MSTIS network are not the exact ensemble objects that we saved our samples with (they were rebuilt), we still need a way to identify which of the new ensembles to associate them with.\n",
    "\n",
    "There are two main ways to do this. The first is to take one trajectory, and associate it with as many ensembles as possible. If your first path comes from a TPS simulation, that is the approach you'll want to take.\n",
    "\n",
    "The second approach is better suited to our conditions here: we already have a good trajectory for each ensemble. So we just want to remap our old ensembles to new ones."
   ]
  },
  {
   "cell_type": "markdown",
   "metadata": {},
   "source": [
    "### Loading one trajectory into lots of ensembles"
   ]
  },
  {
   "cell_type": "code",
   "execution_count": null,
   "metadata": {
    "collapsed": true
   },
   "outputs": [],
   "source": [
    "# TODO: @JHP: can we find a way to remove this? Seems like low-level code for a simplest example\n",
    "old_store.trajectories.cache_all()"
   ]
  },
  {
   "cell_type": "code",
   "execution_count": null,
   "metadata": {
    "collapsed": false
   },
   "outputs": [],
   "source": [
    "# this makes a dictionary mapping the outermost ensemble of each sampling transition \n",
    "# to a trajectory from the old_sampleset that satisfies that ensemble\n",
    "trajs = {}\n",
    "for ens in [t.ensembles[-1] for t in mstis.sampling_transitions]:\n",
    "    trajs[ens] = next(s.trajectory for s in old_sampleset if ens(s.trajectory))\n",
    "# TODO: @JHP: the above line again seems very complicated ... why is `next` needed?\n",
    "    \n",
    "assert(len(trajs)==3) # otherwise, we have a problem"
   ]
  },
  {
   "cell_type": "code",
   "execution_count": null,
   "metadata": {
    "collapsed": false
   },
   "outputs": [],
   "source": [
    "initial_samples = {}\n",
    "for t in mstis.sampling_transitions:\n",
    "    initial_samples[t] = paths.SampleSet.map_trajectory_to_ensembles(trajs[t.ensembles[-1]], t.ensembles)"
   ]
  },
  {
   "cell_type": "code",
   "execution_count": null,
   "metadata": {
    "collapsed": false
   },
   "outputs": [],
   "source": [
    "for s in initial_samples.values()[2]:\n",
    "    print s"
   ]
  },
  {
   "cell_type": "code",
   "execution_count": null,
   "metadata": {
    "collapsed": false
   },
   "outputs": [],
   "source": [
    "sset = paths.SampleSet.relabel_replicas_per_ensemble(initial_samples.values())"
   ]
  },
  {
   "cell_type": "markdown",
   "metadata": {},
   "source": [
    "The `sanity_check` function ensures that all trajectories in the sample set are actually in the ensemble they claim to be associated with. At this point, we should have 9 samples."
   ]
  },
  {
   "cell_type": "code",
   "execution_count": null,
   "metadata": {
    "collapsed": false
   },
   "outputs": [],
   "source": [
    "sset.sanity_check()\n",
    "assert(len(sset)==9)"
   ]
  },
  {
   "cell_type": "markdown",
   "metadata": {},
   "source": [
    "### Remapping old ensembles to new ensembles\n",
    "\n",
    "If your old and new ensembles have the same string representations, then OPS has a function to help you automatically map them. As long as you create the ensembles in the same way, they'll have the same string representation. Note that if you *don't* have the same string representation, you would have to assign trajectories to ensembles by hand (which isn't that hard, but is a bit tedious)."
   ]
  },
  {
   "cell_type": "code",
   "execution_count": null,
   "metadata": {
    "collapsed": false
   },
   "outputs": [],
   "source": [
    "sset = paths.SampleSet.translate_ensembles(old_sampleset, mstis.sampling_ensembles)"
   ]
  },
  {
   "cell_type": "code",
   "execution_count": null,
   "metadata": {
    "collapsed": false
   },
   "outputs": [],
   "source": [
    "sset.sanity_check()\n",
    "assert(len(sset)==9)"
   ]
  },
  {
   "cell_type": "markdown",
   "metadata": {},
   "source": [
    "### Setting up special ensembles\n",
    "\n",
    "Whichever way we initially set up the `SampleSet`, at this point it only contains samples for the main sampling trajectories of each transition. Now we need to put trajectories into various auxiliary ensembles."
   ]
  },
  {
   "cell_type": "markdown",
   "metadata": {},
   "source": [
    "#### Multiple state outer ensemble\n",
    "\n",
    "The multiple state outer ensemble is, in fact, sampled during the bootstrapping. However, it is actually sampled once for every state that shares it. It is very easy to find a trajectory that satisfies the ensemble and to load add that sample to our sample set."
   ]
  },
  {
   "cell_type": "code",
   "execution_count": null,
   "metadata": {
    "collapsed": false
   },
   "outputs": [],
   "source": [
    "for outer_ens in mstis.special_ensembles['ms_outer']:\n",
    "    # doesn't matter which we take, so we take the first\n",
    "    traj = next(s.trajectory for s in old_sampleset if outer_ens(s.trajectory)==True)\n",
    "    samp = paths.Sample(\n",
    "            replica=None,\n",
    "            ensemble=outer_ens,\n",
    "            trajectory=traj\n",
    "    )\n",
    "    # now we apply it and correct for the replica ID\n",
    "    sset.append_as_new_replica(samp)"
   ]
  },
  {
   "cell_type": "code",
   "execution_count": null,
   "metadata": {
    "collapsed": false
   },
   "outputs": [],
   "source": [
    "sset.sanity_check()\n",
    "assert(len(sset)==10)"
   ]
  },
  {
   "cell_type": "markdown",
   "metadata": {},
   "source": [
    "#### Minus interface ensemble\n",
    "\n",
    "The minus interface ensembles do not yet have a trajectory. We will generate them by starting with same-state trajectories (A-to-A, B-to-B, C-to-C) in each interface, and extending into the minus ensemble.\n",
    "\n",
    "* check whether the traj is A-to-A\n",
    "* extend"
   ]
  },
  {
   "cell_type": "markdown",
   "metadata": {},
   "source": [
    "First we need to make sure that the trajectory in the innermost ensemble of each state also ends in that state. This is necessary so that when we extend the trajectory, it can extends into the minus ensemble.\n",
    "\n",
    "If the trajectory isn't right, we run a shooting move on it until it is."
   ]
  },
  {
   "cell_type": "code",
   "execution_count": null,
   "metadata": {
    "collapsed": false
   },
   "outputs": [],
   "source": [
    "for transition in mstis.sampling_transitions:\n",
    "    innermost_ensemble = transition.ensembles[0]\n",
    "    shooter = None\n",
    "    if not transition.stateA(sset[innermost_ensemble].trajectory[-1]):\n",
    "        shooter = paths.OneWayShootingMover(ensemble=innermost_ensemble,\n",
    "                                            selector=paths.UniformSelector())\n",
    "        pseudoscheme = paths.LockedMoveScheme(root_mover=shooter)\n",
    "        pseudosim = paths.PathSampling(storage=None, \n",
    "                                       move_scheme=pseudoscheme.move_decision_tree(), \n",
    "                                       globalstate=sset,\n",
    "                                       engine=engine\n",
    "                                      )\n",
    "    while not transition.stateA(sset[innermost_ensemble].trajectory[-1]):\n",
    "        pseudosim.run(1)\n",
    "        sset = pseudosim.globalstate\n",
    "\n",
    "    "
   ]
  },
  {
   "cell_type": "markdown",
   "metadata": {},
   "source": [
    "Now that all the innermost ensembles are safe to use for extending into a minus interface, we extend them into a minus interface:"
   ]
  },
  {
   "cell_type": "code",
   "execution_count": null,
   "metadata": {
    "collapsed": false
   },
   "outputs": [],
   "source": [
    "minus_samples = []\n",
    "for transition in mstis.sampling_transitions:\n",
    "    minus_samples.append(transition.minus_ensemble.populate_minus_ensemble(\n",
    "        partial_traj=sset[transition.ensembles[0]].trajectory,\n",
    "        minus_replica_id=-len(minus_samples)-1,\n",
    "        engine=engine\n",
    "    ))\n",
    "sset = sset.apply_samples(minus_samples)"
   ]
  },
  {
   "cell_type": "code",
   "execution_count": null,
   "metadata": {
    "collapsed": false
   },
   "outputs": [],
   "source": [
    "sset.sanity_check()\n",
    "assert(len(sset)==13)"
   ]
  },
  {
   "cell_type": "markdown",
   "metadata": {},
   "source": [
    "## Equilibration\n",
    "\n",
    "In molecular dynamics, you need to equilibrate if you don't start with an equilibrium frame (e.g., if you start with solvent molecules on a grid, your system should equilibrate before you start taking statistics). Similarly, if you start with a set of paths which are far from the path ensemble equilibrium, you need to equilibrate. This could either be because your trajectories are not from the real dynamics (generated with metadynamics, high temperature, etc.) or because your trajectories are not representative of the path ensemble (e.g., if you put transition trajectories into all interfaces).\n",
    "\n",
    "As with MD, running equilibration can be the same process as running the total simulation. However, in path sampling, it doesn't have to be: we can equilibrate without replica exchange moves or path reversal moves, for example. In the example below, we create a `MoveScheme` that only includes shooting movers."
   ]
  },
  {
   "cell_type": "code",
   "execution_count": null,
   "metadata": {
    "collapsed": false
   },
   "outputs": [],
   "source": [
    "equil_scheme = paths.MoveScheme(mstis)\n",
    "import openpathsampling.analysis.move_strategy as strat\n",
    "equil_scheme.append([strat.OneWayShootingStrategy(), strat.OrganizeByMoveGroupStrategy()])"
   ]
  },
  {
   "cell_type": "code",
   "execution_count": null,
   "metadata": {
    "collapsed": false
   },
   "outputs": [],
   "source": [
    "equilibration = paths.PathSampling(\n",
    "    storage=None,\n",
    "    globalstate=sset,\n",
    "    engine=engine,\n",
    "    move_scheme=equil_scheme.move_decision_tree()\n",
    ")"
   ]
  },
  {
   "cell_type": "code",
   "execution_count": null,
   "metadata": {
    "collapsed": false
   },
   "outputs": [],
   "source": [
    "equilibration.run(5)"
   ]
  },
  {
   "cell_type": "code",
   "execution_count": null,
   "metadata": {
    "collapsed": true
   },
   "outputs": [],
   "source": [
    "sset = equilibration.globalstate"
   ]
  },
  {
   "cell_type": "markdown",
   "metadata": {},
   "source": [
    "## Running RETIS\n",
    "\n",
    "Now we run the full calculation. Up to here, we haven't been storing any of our results. This time, we'll start a storage object, and we'll save the network we've created. Then we'll run a new `PathSampling` calculation object."
   ]
  },
  {
   "cell_type": "code",
   "execution_count": null,
   "metadata": {
    "collapsed": true
   },
   "outputs": [],
   "source": [
    "# logging creates ops_output.log file with details of what the calculation is doing\n",
    "#import logging.config\n",
    "#logging.config.fileConfig(\"logging.conf\", disable_existing_loggers=False)"
   ]
  },
  {
   "cell_type": "code",
   "execution_count": null,
   "metadata": {
    "collapsed": false
   },
   "outputs": [],
   "source": [
    "storage = paths.storage.Storage(\"mstis.nc\", \"w\", template)"
   ]
  },
  {
   "cell_type": "code",
   "execution_count": null,
   "metadata": {
    "collapsed": true
   },
   "outputs": [],
   "source": [
    "scheme = paths.DefaultScheme(mstis)"
   ]
  },
  {
   "cell_type": "code",
   "execution_count": null,
   "metadata": {
    "collapsed": true
   },
   "outputs": [],
   "source": [
    "root = scheme.move_decision_tree()"
   ]
  },
  {
   "cell_type": "code",
   "execution_count": null,
   "metadata": {
    "collapsed": false
   },
   "outputs": [],
   "source": [
    "storage.save(mstis)\n",
    "storage.save(scheme)"
   ]
  },
  {
   "cell_type": "code",
   "execution_count": null,
   "metadata": {
    "collapsed": true
   },
   "outputs": [],
   "source": [
    "mstis_calc = paths.PathSampling(\n",
    "    storage=storage,\n",
    "    globalstate=sset,\n",
    "    engine=engine,\n",
    "    move_scheme=root\n",
    ")\n",
    "mstis_calc.save_frequency = 50"
   ]
  },
  {
   "cell_type": "markdown",
   "metadata": {},
   "source": [
    "The next block sets up a live visualization. This is optional, and only recommended if you're using OPS interactively (which would only be for very small systems). Some of the same tools can be used to play back the behavior after the fact if you want to see the behavior for more complicated systems. You can create a background (here we use the PES contours), and the visualization will plot the trajectories."
   ]
  },
  {
   "cell_type": "code",
   "execution_count": null,
   "metadata": {
    "collapsed": false
   },
   "outputs": [],
   "source": [
    "from toy_plot_helpers import ToyPlot\n",
    "xval = paths.CV_Function(\"xval\", lambda snap : snap.xyz[0][0])\n",
    "yval = paths.CV_Function(\"yval\", lambda snap : snap.xyz[0][1])\n",
    "mstis_calc.live_visualization = paths.LiveVisualization(mstis, xval, yval, [-1.0, 1.0], [-1.0, 1.0])\n",
    "background = ToyPlot()\n",
    "background.contour_range = np.arange(-1.5, 1.0, 0.1)\n",
    "background.add_pes(engine.pes)\n",
    "mstis_calc.live_visualization.background = background.plot()\n",
    "mstis_calc.visualize_frequency = 1 # increasing this number speeds things up, but isn't as pretty"
   ]
  },
  {
   "cell_type": "markdown",
   "metadata": {},
   "source": [
    "Now everything is ready: let's run the simulation!"
   ]
  },
  {
   "cell_type": "code",
   "execution_count": null,
   "metadata": {
    "collapsed": false
   },
   "outputs": [],
   "source": [
    "mstis_calc.run_until(300)"
   ]
  },
  {
   "cell_type": "code",
   "execution_count": null,
   "metadata": {
    "collapsed": true
   },
   "outputs": [],
   "source": [
    "# commented out during development, so we can \"run all\" and then do more\n",
    "#storage.close()"
   ]
  }
 ],
 "metadata": {
  "kernelspec": {
   "display_name": "Python 2",
   "language": "python",
   "name": "python2"
  },
  "language_info": {
   "codemirror_mode": {
    "name": "ipython",
    "version": 2
   },
   "file_extension": ".py",
   "mimetype": "text/x-python",
   "name": "python",
   "nbconvert_exporter": "python",
   "pygments_lexer": "ipython2",
   "version": "2.7.9"
  }
 },
 "nbformat": 4,
 "nbformat_minor": 0
}<|MERGE_RESOLUTION|>--- conflicted
+++ resolved
@@ -61,24 +61,7 @@
    "metadata": {
     "collapsed": false
    },
-<<<<<<< HEAD
-   "outputs": [
-    {
-     "name": "stdout",
-     "output_type": "stream",
-     "text": [
-      "PathMovers: 0\n",
-      "Samples: 12\n",
-      "Ensembles: 120\n",
-      "SampleSets: 1\n",
-      "Snapshots: 2088\n",
-      "Networks: 0\n"
-     ]
-    }
-   ],
-=======
-   "outputs": [],
->>>>>>> 9a61257c
+   "outputs": [],
    "source": [
     "print \"PathMovers:\", len(old_store.pathmovers)\n",
     "print \"Samples:\", len(old_store.samples)\n",
