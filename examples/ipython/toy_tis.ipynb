{
 "cells": [
  {
   "cell_type": "code",
   "execution_count": 1,
   "metadata": {},
   "outputs": [],
   "source": [
    "%matplotlib inline\n",
    "import openpathsampling as paths\n",
    "import numpy as np\n",
    "from toy_plot_helpers import ToyPlot\n",
    "plot = ToyPlot()"
   ]
  },
  {
   "cell_type": "markdown",
   "metadata": {},
   "source": [
    "## Setting up the engine\n",
    "\n",
    "We always need to set up an MD engine which knows the details of the system we're simulating. The MD engine always takes a template snapshot as an example of what the system looks like. Importantly, the template includes a `topology`, which contains information about how to calculate the interactions."
   ]
  },
  {
   "cell_type": "code",
   "execution_count": 2,
   "metadata": {},
   "outputs": [],
   "source": [
    "import openpathsampling.toy_dynamics as toys\n",
    "\n",
    "pes = (\n",
    "    toys.toy_pes.OuterWalls([1.0, 1.0], [0.0, 0.0]) + \n",
    "    toys.toy_pes.Gaussian(2.0, [1.0, 4.0], [0.0,1.0]) + \n",
    "    toys.toy_pes.Gaussian(2.0, [25.0, 1.0], [0.0, -1.0])\n",
    ")\n",
    "\n",
    "topology=paths.ToyTopology(\n",
    "    n_spatial = 2,\n",
    "    masses =[1.0, 1.0],\n",
    "    pes = pes\n",
    ")\n",
    "\n",
    "template = paths.Snapshot(\n",
    "    coordinates=np.array([[-0.5, 0.0]]), \n",
    "    velocities=np.array([[0.0,0.0]]),\n",
    "    potential_energy = 0.0, # Important to set energies dimensionless otherwise kcal/mol is default\n",
    "    kinetic_energy = 0.0,\n",
    "    topology=topology\n",
    ")\n",
    "\n",
    "integ = toys.toy_integrators.LangevinBAOABIntegrator(dt=0.02, temperature=0.1, gamma=2.5)\n",
    "\n",
    "options={\n",
    "    'integ' : integ,\n",
    "    'n_frames_max' : 5000,\n",
    "    'nsteps_per_frame' : 10\n",
    "}\n",
    "\n",
    "toy_eng = toys.toy_engine.ToyEngine(\n",
    "    options=options,\n",
    "    template=template\n",
    ")\n",
    "toy_eng.initialized = True\n",
    "\n",
    "toy_eng.current_snapshot = template"
   ]
  },
  {
   "cell_type": "markdown",
   "metadata": {},
   "source": [
    "Register this engine with the PathMovers"
   ]
  },
  {
   "cell_type": "code",
   "execution_count": 3,
   "metadata": {},
   "outputs": [],
   "source": [
    "paths.PathMover.engine = toy_eng"
   ]
  },
  {
   "cell_type": "markdown",
   "metadata": {},
   "source": [
<<<<<<< HEAD
    "## Loading trajectories from a previous calculation\n",
=======
    "## Loading trajectories from a previous simulation\n",
>>>>>>> 246cb407
    "\n",
    "Path sampling calculations take trajectories as input, so we need an input trajectory. We get that by running the `toy_bootstrap.ipynb`. Since that's a more advanced example, don't worry about understanding everything in there. Assuming you have an initial trajectory, all you need in order to run TIS is what's included in this notebook.\n"
   ]
  },
  {
   "cell_type": "code",
   "execution_count": 4,
<<<<<<< HEAD
   "metadata": {
    "collapsed": false
   },
   "outputs": [],
=======
   "metadata": {},
   "outputs": [
    {
     "name": "stdout",
     "output_type": "stream",
     "text": [
      "xval 4\n"
     ]
    }
   ],
>>>>>>> 246cb407
   "source": [
    "store_bootstrap = paths.storage.Storage('toy_bootstrap.nc', mode='r')\n",
    "\n",
    "# note that the next three lines could be combined into one; they're separated here for educational purposes\n",
    "final_sampleset = store_bootstrap.samplesets[len(store_bootstrap.samplesets)-1]\n",
    "final_sample = final_sampleset.samples[-1]\n",
    "traj = final_sample.trajectory"
   ]
  },
  {
   "cell_type": "code",
   "execution_count": 5,
   "metadata": {
    "collapsed": false
   },
   "outputs": [
    {
     "data": {
      "text/plain": [
       "SampleSetStore(content_class=<class 'openpathsampling.sample.SampleSet'>, variable_prefix=sampleset)"
      ]
     },
     "execution_count": 5,
     "metadata": {},
     "output_type": "execute_result"
    }
   ],
   "source": [
    "store_bootstrap.samplesets"
   ]
  },
  {
   "cell_type": "markdown",
   "metadata": {},
   "source": [
    "## Setting up order parameter, states, and interfaces"
   ]
  },
  {
   "cell_type": "markdown",
   "metadata": {},
   "source": [
    "First we define the order parameter. We do this in two stages: first, we actually define a normal Python function which takes a `Snapshot` and return a number: in this case, the x-coordinate. Then we wrap that function into an OpenPathSampling order parameter using `paths.OP_Function`."
   ]
  },
  {
   "cell_type": "code",
<<<<<<< HEAD
   "execution_count": 6,
   "metadata": {
    "collapsed": false
   },
=======
   "execution_count": 5,
   "metadata": {},
>>>>>>> 246cb407
   "outputs": [],
   "source": [
    "def xval(snapshot):\n",
    "    \"\"\"Return atom 0, coordinate 0 from the given snapshot\"\"\"\n",
    "    return snapshot.xyz[0][0]\n",
    "    \n",
    "\n",
    "op_xval = paths.CV_Function(name=\"xval\", fcn=xval)"
   ]
  },
  {
   "cell_type": "markdown",
   "metadata": {},
   "source": [
    "Now we use that order parameter to define several volumes of interest. First we define the states. Note that we Python's `float(\"inf\")` notation to create infinity (and negative infinity). The choice of where to set the state boundaries is based on the image or the PES above.\n",
    "\n",
    "Then we set the interfaces using `LambdaVolumeSet`."
   ]
  },
  {
   "cell_type": "code",
<<<<<<< HEAD
   "execution_count": 7,
   "metadata": {
    "collapsed": false
   },
=======
   "execution_count": 6,
   "metadata": {},
>>>>>>> 246cb407
   "outputs": [],
   "source": [
    "stateA = paths.LambdaVolume(op_xval, float(\"-inf\"), -0.3)\n",
    "stateB = paths.LambdaVolume(op_xval, 0.3, float(\"inf\"))\n",
    "\n",
    "interfaces = paths.VolumeFactory.LambdaVolumeSet(\n",
    "    op_xval, \n",
    "    minvals=float(\"-inf\"), \n",
    "    maxvals=[-0.30, -0.25, -0.20, -0.13, -0.05, 0.0]\n",
    ")"
   ]
  },
  {
   "cell_type": "markdown",
   "metadata": {},
   "source": [
    "## Equilibration in the path ensemble\n",
    "\n",
    "At the end of the bootstrapping process, we have a set of paths which we can use to start TIS sampling. Before doing a production run, we should let these paths equilibrate within the ensembles. If you generate your initial path through dynamics that aren't the true dynamics (e.g., using high temperature runs or using metadynamics), this stage is **extremely** important. It's important here as well, but less so than if your initial path is non-physical.\n",
    "\n",
    "First, we'll set up the `TISTransition` we're interested in. Since this particular calculation is just studying the A-to-B transition, we use this object. In general, you'll want to use one of the `TransitionNetwork` objects. See the `toy_network.ipynb` notebook for more information on studying networks of transitions."
   ]
  },
  {
   "cell_type": "code",
<<<<<<< HEAD
   "execution_count": 8,
   "metadata": {
    "collapsed": false
   },
=======
   "execution_count": 7,
   "metadata": {},
>>>>>>> 246cb407
   "outputs": [],
   "source": [
    "tis_trans = paths.TISTransition(\n",
    "    stateA=stateA,\n",
    "    stateB=stateB,\n",
    "    interfaces=interfaces,\n",
    "    name=\"A->B equil\",\n",
    "    collectivevariable=None # default order parameter for analysis; not used\n",
    ")"
   ]
  },
  {
   "cell_type": "code",
<<<<<<< HEAD
   "execution_count": 9,
   "metadata": {
    "collapsed": false
   },
=======
   "execution_count": 8,
   "metadata": {},
>>>>>>> 246cb407
   "outputs": [],
   "source": [
    "initial_globalstate = paths.SampleSet.map_trajectory_to_ensembles(traj, tis_trans.ensembles)"
   ]
  },
  {
   "cell_type": "markdown",
   "metadata": {},
   "source": [
    "This will be an example of a \"normal\" TIS run, i.e., TIS without replica exchange. We will sampling using only shooter movers (the same ones defined for the bootstrapping) and path reversal movers."
   ]
  },
  {
   "cell_type": "code",
<<<<<<< HEAD
   "execution_count": 10,
   "metadata": {
    "collapsed": false
   },
=======
   "execution_count": 9,
   "metadata": {},
>>>>>>> 246cb407
   "outputs": [],
   "source": [
    "try:\n",
    "    store_equil = paths.storage.Storage(\"toy_equil.nc\", \"w\", template=template)\n",
    "except RuntimeError:\n",
    "    pass\n",
    "equilibration = paths.PathSampling(\n",
    "    storage=store_equil, \n",
    "    engine=toy_eng, \n",
    "    root_mover=tis_trans.default_movers(toy_eng),\n",
    "    globalstate=initial_globalstate\n",
    ")"
   ]
  },
  {
   "cell_type": "code",
<<<<<<< HEAD
   "execution_count": 11,
   "metadata": {
    "collapsed": false
   },
=======
   "execution_count": 10,
   "metadata": {},
>>>>>>> 246cb407
   "outputs": [],
   "source": [
    "equilibration.run(200)"
   ]
  },
  {
   "cell_type": "markdown",
   "metadata": {},
   "source": [
    "## RETIS: Production run\n",
    "\n",
    "Now we'll do a full production run using replica exchange TIS (RETIS).\n",
    "\n",
    "First, we create a `RETISTransition`, in the same way that we created the `TISTransition`."
   ]
  },
  {
   "cell_type": "code",
<<<<<<< HEAD
   "execution_count": 12,
   "metadata": {
    "collapsed": false
   },
=======
   "execution_count": 11,
   "metadata": {},
>>>>>>> 246cb407
   "outputs": [],
   "source": [
    "retis_trans = paths.RETISTransition(\n",
    "    stateA=stateA,\n",
    "    stateB=stateB,\n",
    "    interfaces=interfaces,\n",
    "    name=\"A->B\",\n",
    "    collectivevariable=op_xval # we'll use this in the analysis notebook\n",
    ")\n",
    "start_gs = paths.SampleSet.translate_ensembles(equilibration.globalstate, retis_trans.ensembles)"
   ]
  },
  {
   "cell_type": "markdown",
   "metadata": {},
   "source": [
    "At this point, we still don't have a path that satisfies the minus interface. "
   ]
  },
  {
   "cell_type": "code",
<<<<<<< HEAD
   "execution_count": 13,
   "metadata": {
    "collapsed": false
   },
=======
   "execution_count": 12,
   "metadata": {},
>>>>>>> 246cb407
   "outputs": [],
   "source": [
    "minus_segment = equilibration.globalstate[0].trajectory\n",
    "last_frame = minus_segment[-1]\n",
    "extension = toy_eng.generate(last_frame, [retis_trans.minus_ensemble.can_append])\n",
    "first_minus = minus_segment + extension[1:]\n",
    "minus_samp = paths.Sample(\n",
    "    replica=-1,\n",
    "    trajectory=first_minus,\n",
    "    ensemble=retis_trans.minus_ensemble\n",
    ")\n",
    "start_gs = start_gs.apply_samples([minus_samp])"
   ]
  },
  {
   "cell_type": "code",
<<<<<<< HEAD
   "execution_count": 14,
   "metadata": {
    "collapsed": false
   },
=======
   "execution_count": 13,
   "metadata": {},
>>>>>>> 246cb407
   "outputs": [],
   "source": [
    "import logging.config\n",
    "logging.config.fileConfig(\"logging.conf\", disable_existing_loggers=False)"
   ]
  },
  {
   "cell_type": "code",
<<<<<<< HEAD
   "execution_count": 15,
   "metadata": {
    "collapsed": false
   },
=======
   "execution_count": 14,
   "metadata": {},
>>>>>>> 246cb407
   "outputs": [
    {
     "data": {
      "text/plain": [
       "True"
      ]
     },
<<<<<<< HEAD
     "execution_count": 15,
     "metadata": {},
     "output_type": "execute_result"
=======
     "execution_count": 14,
     "output_type": "execute_result",
     "metadata": {}
>>>>>>> 246cb407
    }
   ],
   "source": [
    "try:\n",
    "    store_retis = paths.storage.Storage(\"toy_retis.nc\", \"w\", template=template)\n",
    "except RuntimeError:\n",
    "    pass\n",
    "\n",
    "store_retis.save(retis_trans) # TODO"
   ]
  },
  {
   "cell_type": "code",
<<<<<<< HEAD
   "execution_count": 16,
   "metadata": {
    "collapsed": false
   },
=======
   "execution_count": 15,
   "metadata": {},
>>>>>>> 246cb407
   "outputs": [],
   "source": [
    "production = paths.PathSampling(\n",
    "    storage=store_retis,\n",
    "    engine=toy_eng,\n",
    "    root_mover=retis_trans.default_movers(toy_eng),\n",
    "    globalstate=start_gs\n",
    ")"
   ]
  },
  {
   "cell_type": "code",
<<<<<<< HEAD
   "execution_count": 17,
   "metadata": {
    "collapsed": true
   },
=======
   "execution_count": 16,
   "metadata": {},
>>>>>>> 246cb407
   "outputs": [],
   "source": [
    "store_retis.sync()"
   ]
  },
  {
   "cell_type": "code",
<<<<<<< HEAD
   "execution_count": 18,
   "metadata": {
    "collapsed": false
   },
=======
   "execution_count": 17,
   "metadata": {},
>>>>>>> 246cb407
   "outputs": [],
   "source": [
    "production.run(20)"
   ]
  },
  {
   "cell_type": "code",
<<<<<<< HEAD
   "execution_count": 1,
   "metadata": {
    "collapsed": true
   },
   "outputs": [],
   "source": [
    "import openpathsampling as paths\n",
    "store_retis = paths.storage.Storage('toy_retis.nc', mode='r')"
   ]
  },
  {
   "cell_type": "code",
   "execution_count": 2,
   "metadata": {
    "collapsed": false
   },
=======
   "execution_count": 18,
   "metadata": {},
>>>>>>> 246cb407
   "outputs": [],
   "source": [
    "move1 = store_retis.pathmovechanges[1].subchange.subchange.subchange.mover\n",
    "move1a = store_retis.pathmovechanges[1].subchange.subchange.mover"
   ]
  },
  {
   "cell_type": "code",
<<<<<<< HEAD
   "execution_count": 3,
   "metadata": {
    "collapsed": false
   },
=======
   "execution_count": 19,
   "metadata": {},
>>>>>>> 246cb407
   "outputs": [
    {
     "name": "stdout",
     "output_type": "stream",
     "text": [
      "True\n",
      "True\n"
     ]
    }
   ],
   "source": [
    "print move1 in store_retis.pathmovechanges[1]\n",
    "print move1a in store_retis.pathmovechanges[1]"
   ]
  },
  {
   "cell_type": "code",
   "execution_count": 4,
   "metadata": {
    "collapsed": false
   },
   "outputs": [],
   "source": [
    "mp = store_retis.pathmovechanges[1]"
   ]
  },
  {
   "cell_type": "code",
   "execution_count": 5,
   "metadata": {
    "collapsed": false
   },
   "outputs": [
    {
     "name": "stdout",
     "output_type": "stream",
     "text": [
      "PathSimulatorStep : PathSampling : Step # 0 with 1 samples\n",
      " +- RandomChoice :\n",
      " |   +- RandomChoice :\n",
      " |   |   +- RandomChoice :\n",
      " |   |   |   +- SampleMove : BackwardShootMover : True : 1 samples [<Sample @ 0x1106cab10>]\n"
     ]
    }
   ],
   "source": [
    "print mp"
   ]
  },
  {
   "cell_type": "code",
   "execution_count": 7,
   "metadata": {
    "collapsed": false
   },
   "outputs": [
    {
     "name": "stdout",
     "output_type": "stream",
     "text": [
      "PathSimulatorStep : PathSampling : Step # 0 with 1 samples\n",
      " +- RandomChoice :\n",
      " |   +- RandomChoice :\n",
      " |   |   +- RandomChoice :\n",
      " |   |   |   +- SampleMove : BackwardShootMover : True : 1 samples [<Sample @ 0x1106cab10>]\n",
      "<openpathsampling.pathmover.PathSimulatorMover object at 0x1106d4990>\n",
      "RandomChoice :\n",
      " +- RandomChoice :\n",
      " |   +- RandomChoice :\n",
      " |   |   +- SampleMove : BackwardShootMover : True : 1 samples [<Sample @ 0x1106cab10>]\n",
      "<openpathsampling.pathmover.RandomChoiceMover object at 0x110613dd0>\n",
      "RandomChoice :\n",
      " +- RandomChoice :\n",
      " |   +- SampleMove : BackwardShootMover : True : 1 samples [<Sample @ 0x1106cab10>]\n",
      "<openpathsampling.pathmover.RandomChoiceMover object at 0x11063b690>\n",
      "RandomChoice :\n",
      " +- SampleMove : BackwardShootMover : True : 1 samples [<Sample @ 0x1106cab10>]\n",
      "<openpathsampling.pathmover.OneWayShootingMover object at 0x11063b610>\n",
      "SampleMove : BackwardShootMover : True : 1 samples [<Sample @ 0x1106cab10>]\n",
      "<openpathsampling.pathmover.BackwardShootMover object at 0x11063b2d0>\n"
     ]
    }
   ],
   "source": [
    "for m in mp:\n",
    "    print m \n",
    "    print m.mover"
   ]
  },
  {
   "cell_type": "code",
   "execution_count": null,
   "metadata": {
    "collapsed": true
   },
   "outputs": [],
   "source": []
  }
 ],
 "metadata": {
  "kernelspec": {
   "display_name": "Python 2",
   "language": "python",
   "name": "python2"
  },
  "language_info": {
   "codemirror_mode": {
    "name": "ipython",
    "version": 2.0
   },
   "file_extension": ".py",
   "mimetype": "text/x-python",
   "name": "python",
   "nbconvert_exporter": "python",
   "pygments_lexer": "ipython2",
   "version": "2.7.9"
  }
 },
 "nbformat": 4,
 "nbformat_minor": 0
}<|MERGE_RESOLUTION|>--- conflicted
+++ resolved
@@ -87,11 +87,7 @@
    "cell_type": "markdown",
    "metadata": {},
    "source": [
-<<<<<<< HEAD
-    "## Loading trajectories from a previous calculation\n",
-=======
     "## Loading trajectories from a previous simulation\n",
->>>>>>> 246cb407
     "\n",
     "Path sampling calculations take trajectories as input, so we need an input trajectory. We get that by running the `toy_bootstrap.ipynb`. Since that's a more advanced example, don't worry about understanding everything in there. Assuming you have an initial trajectory, all you need in order to run TIS is what's included in this notebook.\n"
    ]
@@ -99,12 +95,6 @@
   {
    "cell_type": "code",
    "execution_count": 4,
-<<<<<<< HEAD
-   "metadata": {
-    "collapsed": false
-   },
-   "outputs": [],
-=======
    "metadata": {},
    "outputs": [
     {
@@ -115,7 +105,6 @@
      ]
     }
    ],
->>>>>>> 246cb407
    "source": [
     "store_bootstrap = paths.storage.Storage('toy_bootstrap.nc', mode='r')\n",
     "\n",
@@ -163,15 +152,8 @@
   },
   {
    "cell_type": "code",
-<<<<<<< HEAD
-   "execution_count": 6,
-   "metadata": {
-    "collapsed": false
-   },
-=======
    "execution_count": 5,
    "metadata": {},
->>>>>>> 246cb407
    "outputs": [],
    "source": [
     "def xval(snapshot):\n",
@@ -193,15 +175,8 @@
   },
   {
    "cell_type": "code",
-<<<<<<< HEAD
-   "execution_count": 7,
-   "metadata": {
-    "collapsed": false
-   },
-=======
    "execution_count": 6,
    "metadata": {},
->>>>>>> 246cb407
    "outputs": [],
    "source": [
     "stateA = paths.LambdaVolume(op_xval, float(\"-inf\"), -0.3)\n",
@@ -227,15 +202,8 @@
   },
   {
    "cell_type": "code",
-<<<<<<< HEAD
-   "execution_count": 8,
-   "metadata": {
-    "collapsed": false
-   },
-=======
    "execution_count": 7,
    "metadata": {},
->>>>>>> 246cb407
    "outputs": [],
    "source": [
     "tis_trans = paths.TISTransition(\n",
@@ -249,38 +217,24 @@
   },
   {
    "cell_type": "code",
-<<<<<<< HEAD
+   "execution_count": 8,
+   "metadata": {},
+   "outputs": [],
+   "source": [
+    "initial_globalstate = paths.SampleSet.map_trajectory_to_ensembles(traj, tis_trans.ensembles)"
+   ]
+  },
+  {
+   "cell_type": "markdown",
+   "metadata": {},
+   "source": [
+    "This will be an example of a \"normal\" TIS run, i.e., TIS without replica exchange. We will sampling using only shooter movers (the same ones defined for the bootstrapping) and path reversal movers."
+   ]
+  },
+  {
+   "cell_type": "code",
    "execution_count": 9,
-   "metadata": {
-    "collapsed": false
-   },
-=======
-   "execution_count": 8,
-   "metadata": {},
->>>>>>> 246cb407
-   "outputs": [],
-   "source": [
-    "initial_globalstate = paths.SampleSet.map_trajectory_to_ensembles(traj, tis_trans.ensembles)"
-   ]
-  },
-  {
-   "cell_type": "markdown",
-   "metadata": {},
-   "source": [
-    "This will be an example of a \"normal\" TIS run, i.e., TIS without replica exchange. We will sampling using only shooter movers (the same ones defined for the bootstrapping) and path reversal movers."
-   ]
-  },
-  {
-   "cell_type": "code",
-<<<<<<< HEAD
-   "execution_count": 10,
-   "metadata": {
-    "collapsed": false
-   },
-=======
-   "execution_count": 9,
-   "metadata": {},
->>>>>>> 246cb407
+   "metadata": {},
    "outputs": [],
    "source": [
     "try:\n",
@@ -297,42 +251,28 @@
   },
   {
    "cell_type": "code",
-<<<<<<< HEAD
+   "execution_count": 10,
+   "metadata": {},
+   "outputs": [],
+   "source": [
+    "equilibration.run(200)"
+   ]
+  },
+  {
+   "cell_type": "markdown",
+   "metadata": {},
+   "source": [
+    "## RETIS: Production run\n",
+    "\n",
+    "Now we'll do a full production run using replica exchange TIS (RETIS).\n",
+    "\n",
+    "First, we create a `RETISTransition`, in the same way that we created the `TISTransition`."
+   ]
+  },
+  {
+   "cell_type": "code",
    "execution_count": 11,
-   "metadata": {
-    "collapsed": false
-   },
-=======
-   "execution_count": 10,
-   "metadata": {},
->>>>>>> 246cb407
-   "outputs": [],
-   "source": [
-    "equilibration.run(200)"
-   ]
-  },
-  {
-   "cell_type": "markdown",
-   "metadata": {},
-   "source": [
-    "## RETIS: Production run\n",
-    "\n",
-    "Now we'll do a full production run using replica exchange TIS (RETIS).\n",
-    "\n",
-    "First, we create a `RETISTransition`, in the same way that we created the `TISTransition`."
-   ]
-  },
-  {
-   "cell_type": "code",
-<<<<<<< HEAD
-   "execution_count": 12,
-   "metadata": {
-    "collapsed": false
-   },
-=======
-   "execution_count": 11,
-   "metadata": {},
->>>>>>> 246cb407
+   "metadata": {},
    "outputs": [],
    "source": [
     "retis_trans = paths.RETISTransition(\n",
@@ -354,15 +294,8 @@
   },
   {
    "cell_type": "code",
-<<<<<<< HEAD
-   "execution_count": 13,
-   "metadata": {
-    "collapsed": false
-   },
-=======
    "execution_count": 12,
    "metadata": {},
->>>>>>> 246cb407
    "outputs": [],
    "source": [
     "minus_segment = equilibration.globalstate[0].trajectory\n",
@@ -379,15 +312,8 @@
   },
   {
    "cell_type": "code",
-<<<<<<< HEAD
-   "execution_count": 14,
-   "metadata": {
-    "collapsed": false
-   },
-=======
    "execution_count": 13,
    "metadata": {},
->>>>>>> 246cb407
    "outputs": [],
    "source": [
     "import logging.config\n",
@@ -396,15 +322,8 @@
   },
   {
    "cell_type": "code",
-<<<<<<< HEAD
-   "execution_count": 15,
-   "metadata": {
-    "collapsed": false
-   },
-=======
    "execution_count": 14,
    "metadata": {},
->>>>>>> 246cb407
    "outputs": [
     {
      "data": {
@@ -412,15 +331,9 @@
        "True"
       ]
      },
-<<<<<<< HEAD
-     "execution_count": 15,
-     "metadata": {},
-     "output_type": "execute_result"
-=======
      "execution_count": 14,
      "output_type": "execute_result",
      "metadata": {}
->>>>>>> 246cb407
     }
    ],
    "source": [
@@ -434,15 +347,8 @@
   },
   {
    "cell_type": "code",
-<<<<<<< HEAD
-   "execution_count": 16,
-   "metadata": {
-    "collapsed": false
-   },
-=======
    "execution_count": 15,
    "metadata": {},
->>>>>>> 246cb407
    "outputs": [],
    "source": [
     "production = paths.PathSampling(\n",
@@ -455,59 +361,26 @@
   },
   {
    "cell_type": "code",
-<<<<<<< HEAD
+   "execution_count": 16,
+   "metadata": {},
+   "outputs": [],
+   "source": [
+    "store_retis.sync()"
+   ]
+  },
+  {
+   "cell_type": "code",
    "execution_count": 17,
-   "metadata": {
-    "collapsed": true
-   },
-=======
-   "execution_count": 16,
-   "metadata": {},
->>>>>>> 246cb407
-   "outputs": [],
-   "source": [
-    "store_retis.sync()"
-   ]
-  },
-  {
-   "cell_type": "code",
-<<<<<<< HEAD
+   "metadata": {},
+   "outputs": [],
+   "source": [
+    "production.run(20)"
+   ]
+  },
+  {
+   "cell_type": "code",
    "execution_count": 18,
-   "metadata": {
-    "collapsed": false
-   },
-=======
-   "execution_count": 17,
-   "metadata": {},
->>>>>>> 246cb407
-   "outputs": [],
-   "source": [
-    "production.run(20)"
-   ]
-  },
-  {
-   "cell_type": "code",
-<<<<<<< HEAD
-   "execution_count": 1,
-   "metadata": {
-    "collapsed": true
-   },
-   "outputs": [],
-   "source": [
-    "import openpathsampling as paths\n",
-    "store_retis = paths.storage.Storage('toy_retis.nc', mode='r')"
-   ]
-  },
-  {
-   "cell_type": "code",
-   "execution_count": 2,
-   "metadata": {
-    "collapsed": false
-   },
-=======
-   "execution_count": 18,
-   "metadata": {},
->>>>>>> 246cb407
+   "metadata": {},
    "outputs": [],
    "source": [
     "move1 = store_retis.pathmovechanges[1].subchange.subchange.subchange.mover\n",
@@ -516,15 +389,8 @@
   },
   {
    "cell_type": "code",
-<<<<<<< HEAD
-   "execution_count": 3,
-   "metadata": {
-    "collapsed": false
-   },
-=======
    "execution_count": 19,
    "metadata": {},
->>>>>>> 246cb407
    "outputs": [
     {
      "name": "stdout",
