{
 "cells": [
  {
   "cell_type": "code",
   "execution_count": 1,
   "metadata": {
    "collapsed": false
   },
   "outputs": [],
   "source": [
    "%matplotlib inline\n",
    "import openpathsampling as paths\n",
    "import numpy as np\n",
    "from toy_plot_helpers import ToyPlot\n",
    "plot = ToyPlot()"
   ]
  },
  {
   "cell_type": "markdown",
   "metadata": {},
   "source": [
    "## Setting up the engine\n",
    "\n",
    "We always need to set up an MD engine which knows the details of the system we're simulating. The MD engine always takes a template snapshot as an example of what the system looks like. Importantly, the template includes a `topology`, which contains information about how to calculate the interactions."
   ]
  },
  {
   "cell_type": "code",
   "execution_count": 2,
   "metadata": {
    "collapsed": false
   },
   "outputs": [],
   "source": [
    "import openpathsampling.toy_dynamics as toys\n",
    "\n",
    "pes = (\n",
    "    toys.toy_pes.OuterWalls([1.0, 1.0], [0.0, 0.0]) + \n",
    "    toys.toy_pes.Gaussian(2.0, [1.0, 4.0], [0.0,1.0]) + \n",
    "    toys.toy_pes.Gaussian(2.0, [25.0, 1.0], [0.0, -1.0])\n",
    ")\n",
    "\n",
    "topology=paths.ToyTopology(\n",
    "    n_spatial = 2,\n",
    "    masses =[1.0, 1.0],\n",
    "    pes = pes\n",
    ")\n",
    "\n",
    "template = paths.Snapshot(\n",
    "    coordinates=np.array([[-0.5, 0.0]]), \n",
    "    velocities=np.array([[0.0,0.0]]),\n",
    "    potential_energy = 0.0, # Important to set energies dimensionless otherwise kcal/mol is default\n",
    "    kinetic_energy = 0.0,\n",
    "    topology=topology\n",
    ")\n",
    "\n",
    "integ = toys.toy_integrators.LangevinBAOABIntegrator(dt=0.02, temperature=0.1, gamma=2.5)\n",
    "\n",
    "options={\n",
    "    'integ' : integ,\n",
    "    'n_frames_max' : 5000,\n",
    "    'nsteps_per_frame' : 10\n",
    "}\n",
    "\n",
    "toy_eng = toys.toy_engine.ToyEngine(\n",
    "    options=options,\n",
    "    template=template\n",
    ")\n",
    "toy_eng.initialized = True\n",
    "\n",
    "toy_eng.current_snapshot = template"
   ]
  },
  {
   "cell_type": "markdown",
   "metadata": {},
   "source": [
    "Register this engine with the PathMovers"
   ]
  },
  {
   "cell_type": "code",
   "execution_count": 3,
   "metadata": {
    "collapsed": false
   },
   "outputs": [],
   "source": [
    "paths.PathMover.engine = toy_eng"
   ]
  },
  {
   "cell_type": "markdown",
   "metadata": {},
   "source": [
    "## Loading trajectories from a previous calculation\n",
    "\n",
    "Path sampling calculations take trajectories as input, so we need an input trajectory. We get that by running the `toy_bootstrap.ipynb`. Since that's a more advanced example, don't worry about understanding everything in there. Assuming you have an initial trajectory, all you need in order to run TIS is what's included in this notebook.\n"
   ]
  },
  {
   "cell_type": "code",
   "execution_count": 4,
   "metadata": {
    "collapsed": false
   },
   "outputs": [],
   "source": [
    "store_bootstrap = paths.storage.Storage('toy_bootstrap.nc', mode='r')\n",
    "\n",
    "# note that the next three lines could be combined into one; they're separated here for educational purposes\n",
    "final_sampleset = store_bootstrap.samplesets[len(store_bootstrap.samplesets)-1]\n",
    "final_sample = final_sampleset.samples[-1]\n",
    "traj = final_sample.trajectory"
   ]
  },
  {
   "cell_type": "markdown",
   "metadata": {},
   "source": [
    "## Setting up order parameter, states, and interfaces"
   ]
  },
  {
   "cell_type": "markdown",
   "metadata": {},
   "source": [
    "First we define the order parameter. We do this in two stages: first, we actually define a normal Python function which takes a `Snapshot` and return a number: in this case, the x-coordinate. Then we wrap that function into an OpenPathSampling order parameter using `paths.CV_Function`."
   ]
  },
  {
   "cell_type": "code",
   "execution_count": 5,
   "metadata": {
    "collapsed": false
   },
   "outputs": [],
   "source": [
    "def xval(snapshot):\n",
    "    \"\"\"Return atom 0, coordinate 0 from the given snapshot\"\"\"\n",
    "    return snapshot.xyz[0][0]\n",
    "    \n",
    "\n",
    "op_xval = paths.CV_Function(name=\"xval\", fcn=xval)"
   ]
  },
  {
   "cell_type": "markdown",
   "metadata": {},
   "source": [
    "Now we use that order parameter to define several volumes of interest. First we define the states. Note that we Python's `float(\"inf\")` notation to create infinity (and negative infinity). The choice of where to set the state boundaries is based on the image or the PES above.\n",
    "\n",
    "Then we set the interfaces using `LambdaVolumeSet`."
   ]
  },
  {
   "cell_type": "code",
   "execution_count": 6,
   "metadata": {
    "collapsed": false
   },
   "outputs": [],
   "source": [
    "stateA = paths.LambdaVolume(op_xval, float(\"-inf\"), -0.3)\n",
    "stateB = paths.LambdaVolume(op_xval, 0.3, float(\"inf\"))\n",
    "\n",
    "interfaces = paths.VolumeFactory.LambdaVolumeSet(\n",
    "    op_xval, \n",
    "    minvals=float(\"-inf\"), \n",
    "    maxvals=[-0.30, -0.25, -0.20, -0.13, -0.05, 0.0]\n",
    ")"
   ]
  },
  {
   "cell_type": "markdown",
   "metadata": {},
   "source": [
    "## Equilibration in the path ensemble\n",
    "\n",
    "At the end of the bootstrapping process, we have a set of paths which we can use to start TIS sampling. Before doing a production run, we should let these paths equilibrate within the ensembles. If you generate your initial path through dynamics that aren't the true dynamics (e.g., using high temperature runs or using metadynamics), this stage is **extremely** important. It's important here as well, but less so than if your initial path is non-physical.\n",
    "\n",
    "First, we'll set up the `TISTransition` we're interested in. Since this particular calculation is just studying the A-to-B transition, we use this object. In general, you'll want to use one of the `TransitionNetwork` objects. See the `toy_network.ipynb` notebook for more information on studying networks of transitions."
   ]
  },
  {
   "cell_type": "code",
   "execution_count": 7,
   "metadata": {
    "collapsed": false
   },
   "outputs": [],
   "source": [
    "tis_trans = paths.TISTransition(\n",
    "    stateA=stateA,\n",
    "    stateB=stateB,\n",
    "    interfaces=interfaces,\n",
    "    name=\"A->B equil\",\n",
    "    orderparameter=None # default order parameter for analysis; not used\n",
    ")"
   ]
  },
  {
   "cell_type": "code",
   "execution_count": 8,
   "metadata": {
    "collapsed": false
   },
   "outputs": [],
   "source": [
    "initial_globalstate = paths.SampleSet.map_trajectory_to_ensembles(traj, tis_trans.ensembles)"
   ]
  },
  {
   "cell_type": "code",
   "execution_count": 9,
   "metadata": {
    "collapsed": true
   },
   "outputs": [],
   "source": [
    "initial_globalstate.sanity_check()"
   ]
  },
  {
   "cell_type": "markdown",
   "metadata": {},
   "source": [
    "This will be an example of a \"normal\" TIS run, i.e., TIS without replica exchange. We will sampling using only shooter movers (the same ones defined for the bootstrapping) and path reversal movers."
   ]
  },
  {
   "cell_type": "code",
   "execution_count": 10,
   "metadata": {
    "collapsed": false
   },
   "outputs": [],
   "source": [
    "try:\n",
    "    store_equil = paths.storage.Storage(\"toy_equil.nc\", \"w\", template=template)\n",
    "except RuntimeError:\n",
    "    pass\n",
    "equilibration = paths.PathSampling(\n",
    "    storage=store_equil, \n",
    "    engine=toy_eng, \n",
    "    root_mover=tis_trans.default_movers(toy_eng),\n",
    "    globalstate=initial_globalstate\n",
    ")\n",
    "equilibration.save_frequency=5"
   ]
  },
  {
   "cell_type": "code",
   "execution_count": 11,
   "metadata": {
    "collapsed": true
   },
   "outputs": [],
   "source": [
    "equilibration.globalstate.sanity_check()"
   ]
  },
  {
   "cell_type": "code",
   "execution_count": 12,
   "metadata": {
    "collapsed": false
   },
   "outputs": [
    {
     "name": "stdout",
     "output_type": "stream",
     "text": [
      "Still not equilibrated...\n",
      "Still not equilibrated...\n",
      " "
     ]
    }
   ],
   "source": [
    "%%prun -s cumulative\n",
    "while not stateA(equilibration.globalstate[0].trajectory[-1]): # keep equilibrating until innermost can extend to minus CLEAN THIS LATER\n",
    "    print \"Still not equilibrated...\"\n",
    "    equilibration.run(10)"
   ]
  },
  {
   "cell_type": "markdown",
   "metadata": {},
   "source": [
    "## RETIS: Production run\n",
    "\n",
    "Now we'll do a full production run using replica exchange TIS (RETIS).\n",
    "\n",
    "First, we create a `RETISTransition`, in the same way that we created the `TISTransition`."
   ]
  },
  {
   "cell_type": "code",
   "execution_count": 13,
   "metadata": {
    "collapsed": false
   },
   "outputs": [],
   "source": [
    "retis_trans = paths.RETISTransition(\n",
    "    stateA=stateA,\n",
    "    stateB=stateB,\n",
    "    interfaces=interfaces,\n",
    "    name=\"A->B\",\n",
    "    orderparameter=op_xval # we'll use this in the analysis notebook\n",
    ")\n",
    "start_gs = paths.SampleSet.translate_ensembles(equilibration.globalstate, retis_trans.ensembles)"
   ]
  },
  {
   "cell_type": "markdown",
   "metadata": {},
   "source": [
    "At this point, we still don't have a path that satisfies the minus interface. "
   ]
  },
  {
   "cell_type": "code",
   "execution_count": 14,
   "metadata": {
    "collapsed": false
   },
   "outputs": [],
   "source": [
    "minus_segment = equilibration.globalstate[0].trajectory\n",
    "last_frame = minus_segment[-1]\n",
    "extension = toy_eng.generate(last_frame, [retis_trans.minus_ensemble.can_append])\n",
    "first_minus = minus_segment + extension[1:]\n",
    "minus_samp = paths.Sample(\n",
    "    replica=-1,\n",
    "    trajectory=first_minus,\n",
    "    ensemble=retis_trans.minus_ensemble\n",
    ")\n",
    "start_gs = start_gs.apply_samples([minus_samp])"
   ]
  },
  {
   "cell_type": "code",
   "execution_count": 15,
   "metadata": {
    "collapsed": true
   },
   "outputs": [],
   "source": [
    "start_gs.sanity_check()"
   ]
  },
  {
   "cell_type": "code",
   "execution_count": 16,
   "metadata": {
    "collapsed": false
   },
   "outputs": [],
   "source": [
    "import logging.config\n",
    "logging.config.fileConfig(\"logging.conf\", disable_existing_loggers=False)"
   ]
  },
  {
   "cell_type": "code",
   "execution_count": 17,
   "metadata": {
    "collapsed": false
   },
   "outputs": [
    {
     "data": {
      "text/plain": [
       "True"
      ]
     },
     "execution_count": 17,
     "metadata": {},
     "output_type": "execute_result"
    }
   ],
   "source": [
    "try:\n",
    "    store_retis = paths.storage.Storage(\"toy_retis.nc\", \"w\", template=template)\n",
    "except RuntimeError:\n",
    "    pass\n",
    "\n",
    "store_retis.save(retis_trans) # TODO"
   ]
  },
  {
   "cell_type": "code",
   "execution_count": 18,
   "metadata": {
    "collapsed": false
   },
   "outputs": [],
   "source": [
    "production = paths.PathSampling(\n",
    "    storage=store_retis,\n",
    "    engine=toy_eng,\n",
    "    root_mover=retis_trans.default_movers(toy_eng),\n",
    "    globalstate=start_gs\n",
    ")\n",
    "production.save_frequency = 10"
   ]
  },
  {
   "cell_type": "code",
   "execution_count": 19,
   "metadata": {
    "collapsed": true
   },
   "outputs": [],
   "source": [
    "store_retis.sync() # actually, this should be done in the calculation object"
   ]
  },
  {
   "cell_type": "code",
   "execution_count": 20,
   "metadata": {
    "collapsed": false
   },
   "outputs": [],
   "source": [
<<<<<<< HEAD
    "#%%prun -s cumulative \n",
    "production.run(100)"
=======
    "%load_ext line_profiler"
   ]
  },
  {
   "cell_type": "code",
   "execution_count": 33,
   "metadata": {
    "collapsed": false
   },
   "outputs": [],
   "source": [
    "%lprun  -f paths.AllInXEnsemble.can_append  \\\n",
    "        -f paths.AllInXEnsemble.__call__ \\\n",
    "        -f paths.SequentialEnsemble.can_append \\\n",
    "        -f paths.SequentialEnsemble._find_subtraj_final \\\n",
    "        -f paths.LambdaVolume.__call__ \\\n",
    "        production.run(50)\n"
   ]
  },
  {
   "cell_type": "code",
   "execution_count": 29,
   "metadata": {
    "collapsed": false
   },
   "outputs": [
    {
     "name": "stdout",
     "output_type": "stream",
     "text": [
      " "
     ]
    }
   ],
   "source": [
    "%prun -s cumtime production.run(50)"
   ]
  },
  {
   "cell_type": "code",
   "execution_count": 28,
   "metadata": {
    "collapsed": false
   },
   "outputs": [
    {
     "data": {
      "text/plain": [
       "1720"
      ]
     },
     "execution_count": 28,
     "metadata": {},
     "output_type": "execute_result"
    }
   ],
   "source": [
    "len(store_retis.snapshot)"
>>>>>>> f261b575
   ]
  },
  {
   "cell_type": "code",
   "execution_count": null,
   "metadata": {
    "collapsed": true
   },
   "outputs": [],
   "source": []
  },
  {
   "cell_type": "code",
   "execution_count": null,
   "metadata": {
    "collapsed": true
   },
   "outputs": [],
   "source": []
  }
 ],
 "metadata": {
  "kernelspec": {
   "display_name": "Python 2",
   "language": "python",
   "name": "python2"
  },
  "language_info": {
   "codemirror_mode": {
    "name": "ipython",
    "version": 2
   },
   "file_extension": ".py",
   "mimetype": "text/x-python",
   "name": "python",
   "nbconvert_exporter": "python",
   "pygments_lexer": "ipython2",
   "version": "2.7.9"
  }
 },
 "nbformat": 4,
 "nbformat_minor": 0
}<|MERGE_RESOLUTION|>--- conflicted
+++ resolved
@@ -426,10 +426,6 @@
    },
    "outputs": [],
    "source": [
-<<<<<<< HEAD
-    "#%%prun -s cumulative \n",
-    "production.run(100)"
-=======
     "%load_ext line_profiler"
    ]
   },
@@ -488,7 +484,6 @@
    ],
    "source": [
     "len(store_retis.snapshot)"
->>>>>>> f261b575
    ]
   },
   {
