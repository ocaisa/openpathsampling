{
 "cells": [
  {
   "cell_type": "code",
   "execution_count": 24,
   "metadata": {
    "collapsed": false
   },
   "outputs": [],
   "source": [
    "%matplotlib inline\n",
    "import openpathsampling as paths\n",
    "import numpy as np\n",
    "from toy_plot_helpers import ToyPlot\n",
    "plot = ToyPlot()"
   ]
  },
  {
   "cell_type": "markdown",
   "metadata": {},
   "source": [
    "## Setting up the engine\n",
    "\n",
    "We always need to set up an MD engine which knows the details of the system we're simulating. The MD engine always takes a template snapshot as an example of what the system looks like. Importantly, the template includes a `topology`, which contains information about how to calculate the interactions."
   ]
  },
  {
   "cell_type": "code",
   "execution_count": 2,
   "metadata": {
    "collapsed": false
   },
   "outputs": [],
   "source": [
    "import openpathsampling.toy_dynamics as toys\n",
    "\n",
    "pes = (\n",
    "    toys.toy_pes.OuterWalls([1.0, 1.0], [0.0, 0.0]) + \n",
    "    toys.toy_pes.Gaussian(2.0, [1.0, 4.0], [0.0,1.0]) + \n",
    "    toys.toy_pes.Gaussian(2.0, [25.0, 1.0], [0.0, -1.0])\n",
    ")\n",
    "\n",
    "topology=paths.ToyTopology(\n",
    "    n_spatial = 2,\n",
    "    masses =[1.0, 1.0],\n",
    "    pes = pes\n",
    ")\n",
    "\n",
    "template = paths.Snapshot(\n",
    "    coordinates=np.array([[-0.5, 0.0]]), \n",
    "    velocities=np.array([[0.0,0.0]]),\n",
    "    potential_energy = 0.0, # Important to set energies dimensionless otherwise kcal/mol is default\n",
    "    kinetic_energy = 0.0,\n",
    "    topology=topology\n",
    ")\n",
    "\n",
    "integ = toys.toy_integrators.LangevinBAOABIntegrator(dt=0.02, temperature=0.1, gamma=2.5)\n",
    "\n",
    "options={\n",
    "    'integ' : integ,\n",
    "    'n_frames_max' : 5000,\n",
    "    'nsteps_per_frame' : 10\n",
    "}\n",
    "\n",
    "toy_eng = toys.toy_engine.ToyEngine(\n",
    "    options=options,\n",
    "    template=template\n",
    ")\n",
    "toy_eng.initialized = True\n",
    "\n",
    "toy_eng.current_snapshot = template"
   ]
  },
  {
   "cell_type": "markdown",
   "metadata": {},
   "source": [
    "Register this engine with the PathMovers"
   ]
  },
  {
   "cell_type": "code",
   "execution_count": 3,
   "metadata": {
    "collapsed": false
   },
   "outputs": [],
   "source": [
    "paths.PathMover.engine = toy_eng"
   ]
  },
  {
   "cell_type": "markdown",
   "metadata": {},
   "source": [
    "## Loading trajectories from a previous calculation\n",
    "\n",
    "Path sampling calculations take trajectories as input, so we need an input trajectory. We get that by running the `toy_bootstrap.ipynb`. Since that's a more advanced example, don't worry about understanding everything in there. Assuming you have an initial trajectory, all you need in order to run TIS is what's included in this notebook.\n"
   ]
  },
  {
   "cell_type": "code",
   "execution_count": 4,
   "metadata": {
    "collapsed": false
   },
   "outputs": [],
   "source": [
    "store_bootstrap = paths.storage.Storage('toy_bootstrap.nc', mode='r')\n",
    "\n",
    "# note that the next three lines could be combined into one; they're separated here for educational purposes\n",
    "final_sampleset = store_bootstrap.samplesets.last()\n",
    "final_sample = final_sampleset.samples[-1]\n",
    "traj = final_sample.trajectory"
   ]
  },
  {
   "cell_type": "markdown",
   "metadata": {},
   "source": [
    "## Setting up order parameter, states, and interfaces"
   ]
  },
  {
   "cell_type": "markdown",
   "metadata": {},
   "source": [
    "First we define the order parameter. We do this in two stages: first, we actually define a normal Python function which takes a `Snapshot` and return a number: in this case, the x-coordinate. Then we wrap that function into an OpenPathSampling order parameter using `paths.CV_Function`."
   ]
  },
  {
   "cell_type": "code",
   "execution_count": 5,
   "metadata": {
    "collapsed": false
   },
   "outputs": [],
   "source": [
    "def xval(snapshot):\n",
    "    \"\"\"Return atom 0, coordinate 0 from the given snapshot\"\"\"\n",
    "    return snapshot.xyz[0][0]\n",
    "    \n",
    "\n",
    "op_xval = paths.CV_Function(name=\"xval\", fcn=xval)"
   ]
  },
  {
   "cell_type": "markdown",
   "metadata": {},
   "source": [
    "Now we use that order parameter to define several volumes of interest. First we define the states. Note that we Python's `float(\"inf\")` notation to create infinity (and negative infinity). The choice of where to set the state boundaries is based on the image or the PES above.\n",
    "\n",
    "Then we set the interfaces using `LambdaVolumeSet`."
   ]
  },
  {
   "cell_type": "code",
   "execution_count": 6,
   "metadata": {
    "collapsed": false
   },
   "outputs": [
    {
     "data": {
      "text/plain": [
       "[-0.5, -0.30063349]"
      ]
     },
     "execution_count": 6,
     "metadata": {},
     "output_type": "execute_result"
    }
   ],
   "source": [
    "op_xval(store_bootstrap.snapshots[0:2])"
   ]
  },
  {
   "cell_type": "code",
   "execution_count": 7,
   "metadata": {
    "collapsed": false
   },
   "outputs": [
    {
     "data": {
      "text/plain": [
       "[-0.30063349,\n",
       " -0.29671022,\n",
       " -0.29447439,\n",
       " -0.2939457,\n",
       " -0.29403764,\n",
       " -0.29353917,\n",
       " -0.29359096,\n",
       " -0.29579008,\n",
       " -0.29841143,\n",
       " -0.301034]"
      ]
     },
     "execution_count": 7,
     "metadata": {},
     "output_type": "execute_result"
    }
   ],
   "source": [
    "op_xval(store_bootstrap.trajectories[10])"
   ]
  },
  {
   "cell_type": "code",
   "execution_count": 8,
   "metadata": {
    "collapsed": false
   },
   "outputs": [],
   "source": [
    "stateA = paths.LambdaVolume(op_xval, float(\"-inf\"), -0.3)\n",
    "stateB = paths.LambdaVolume(op_xval, 0.3, float(\"inf\"))\n",
    "\n",
    "interfaces = paths.VolumeFactory.LambdaVolumeSet(\n",
    "    op_xval, \n",
    "    minvals=float(\"-inf\"), \n",
    "    maxvals=[-0.30, -0.25, -0.20, -0.13, -0.09 -0.05]\n",
    ")"
   ]
  },
  {
   "cell_type": "markdown",
   "metadata": {},
   "source": [
    "## Equilibration in the path ensemble\n",
    "\n",
    "At the end of the bootstrapping process, we have a set of paths which we can use to start TIS sampling. Before doing a production run, we should let these paths equilibrate within the ensembles. If you generate your initial path through dynamics that aren't the true dynamics (e.g., using high temperature runs or using metadynamics), this stage is **extremely** important. It's important here as well, but less so than if your initial path is non-physical.\n",
    "\n",
    "First, we'll set up the `TISTransition` we're interested in. Since this particular calculation is just studying the A-to-B transition, we use this object. In general, you'll want to use one of the `TransitionNetwork` objects. See the `toy_network.ipynb` notebook for more information on studying networks of transitions."
   ]
  },
  {
   "cell_type": "code",
   "execution_count": 9,
   "metadata": {
    "collapsed": false
   },
   "outputs": [],
   "source": [
    "tis_trans = paths.TISTransition(\n",
    "    stateA=stateA,\n",
    "    stateB=stateB,\n",
    "    interfaces=interfaces,\n",
    "    name=\"A->B equil\",\n",
    "    orderparameter=None # default order parameter for analysis; not used\n",
    ")"
   ]
  },
  {
   "cell_type": "code",
   "execution_count": 10,
   "metadata": {
    "collapsed": false
   },
   "outputs": [],
   "source": [
    "initial_globalstate = paths.SampleSet.map_trajectory_to_ensembles(traj, tis_trans.ensembles)"
   ]
  },
  {
   "cell_type": "code",
   "execution_count": 11,
   "metadata": {
    "collapsed": false
   },
   "outputs": [],
   "source": [
    "initial_globalstate.sanity_check()"
   ]
  },
  {
   "cell_type": "markdown",
   "metadata": {},
   "source": [
    "This will be an example of a \"normal\" TIS run, i.e., TIS without replica exchange. We will sampling using only shooter movers (the same ones defined for the bootstrapping) and path reversal movers."
   ]
  },
  {
   "cell_type": "code",
   "execution_count": 12,
   "metadata": {
    "collapsed": false
   },
   "outputs": [],
   "source": [
    "store_equil = paths.storage.Storage(\"toy_equil.nc\", \"w\", template=template)\n",
    "\n",
    "equilibration = paths.PathSampling(\n",
    "    storage=store_equil, \n",
    "    engine=toy_eng, \n",
    "    root_mover=tis_trans.default_movers(toy_eng),\n",
    "    globalstate=initial_globalstate\n",
    ")\n",
    "equilibration.save_frequency=5"
   ]
  },
  {
   "cell_type": "code",
   "execution_count": 13,
   "metadata": {
    "collapsed": false
   },
   "outputs": [],
   "source": [
    "equilibration.globalstate.sanity_check()"
   ]
  },
  {
   "cell_type": "code",
   "execution_count": 14,
   "metadata": {
    "collapsed": false
   },
   "outputs": [
    {
     "name": "stdout",
     "output_type": "stream",
     "text": [
      "Still not equilibrated...\n",
      "Still not equilibrated...\n",
      "Still not equilibrated...\n",
      " "
     ]
    }
   ],
   "source": [
    "while not stateA(equilibration.globalstate[0].trajectory[-1]): # keep equilibrating until innermost can extend to minus CLEAN THIS LATER\n",
    "    print \"Still not equilibrated...\"\n",
    "    equilibration.run(10)"
   ]
  },
  {
   "cell_type": "code",
   "execution_count": 15,
   "metadata": {
    "collapsed": false
   },
   "outputs": [],
   "source": [
    "equilibration.globalstate.sanity_check()"
   ]
  },
  {
   "cell_type": "code",
   "execution_count": 16,
   "metadata": {
    "collapsed": false
   },
   "outputs": [
    {
     "data": {
      "text/plain": [
       "[(SnapshotStore(content_class=<class 'openpathsampling.snapshot.Snapshot'>, variable_prefix=snapshot),\n",
       "  2)]"
      ]
     },
     "execution_count": 16,
     "metadata": {},
     "output_type": "execute_result"
    }
   ],
   "source": [
    "list(list.__iter__(store_equil.snapshots.all()[2:3]))"
   ]
  },
  {
   "cell_type": "markdown",
   "metadata": {},
   "source": [
    "## RETIS: Production run\n",
    "\n",
    "Now we'll do a full production run using replica exchange TIS (RETIS).\n",
    "\n",
    "First, we create a `RETISTransition`, in the same way that we created the `TISTransition`."
   ]
  },
  {
   "cell_type": "code",
   "execution_count": 17,
   "metadata": {
    "collapsed": false
   },
   "outputs": [],
   "source": [
    "retis_trans = paths.RETISTransition(\n",
    "    stateA=stateA,\n",
    "    stateB=stateB,\n",
    "    interfaces=interfaces,\n",
    "    name=\"A->B\",\n",
    "    orderparameter=op_xval # we'll use this in the analysis notebook\n",
    ")\n",
    "start_gs = paths.SampleSet.translate_ensembles(equilibration.globalstate, retis_trans.ensembles)"
   ]
  },
  {
   "cell_type": "markdown",
   "metadata": {},
   "source": [
    "At this point, we still don't have a path that satisfies the minus interface. "
   ]
  },
  {
   "cell_type": "code",
   "execution_count": 18,
   "metadata": {
    "collapsed": false
   },
   "outputs": [],
   "source": [
    "minus_segment = equilibration.globalstate[0].trajectory\n",
    "last_frame = minus_segment[-1]\n",
    "extension = toy_eng.generate(last_frame, [retis_trans.minus_ensemble.can_append])\n",
    "first_minus = minus_segment + extension[1:]\n",
    "minus_samp = paths.Sample(\n",
    "    replica=-1,\n",
    "    trajectory=first_minus,\n",
    "    ensemble=retis_trans.minus_ensemble\n",
    ")\n",
    "start_gs = start_gs.apply_samples([minus_samp])"
   ]
  },
  {
   "cell_type": "code",
   "execution_count": 19,
   "metadata": {
    "collapsed": false
   },
   "outputs": [],
   "source": [
    "start_gs.sanity_check()"
   ]
  },
  {
   "cell_type": "code",
   "execution_count": 20,
   "metadata": {
    "collapsed": false
   },
   "outputs": [],
   "source": [
    "import logging.config\n",
    "logging.config.fileConfig(\"logging.conf\", disable_existing_loggers=False)"
   ]
  },
  {
   "cell_type": "code",
   "execution_count": 21,
   "metadata": {
    "collapsed": false
   },
   "outputs": [
    {
     "data": {
      "text/plain": [
       "True"
      ]
     },
     "execution_count": 21,
     "metadata": {},
     "output_type": "execute_result"
    }
   ],
   "source": [
    "store_retis = paths.storage.Storage(\"toy_retis.nc\", \"w\", template=template)\n",
    "store_retis.save(retis_trans)"
   ]
  },
  {
   "cell_type": "code",
   "execution_count": 22,
   "metadata": {
    "collapsed": false
   },
   "outputs": [],
   "source": [
    "production = paths.PathSampling(\n",
    "    storage=store_retis,\n",
    "    engine=toy_eng,\n",
    "    root_mover=retis_trans.default_movers(toy_eng),\n",
    "    globalstate=start_gs\n",
    ")\n",
    "production.save_frequency = 10"
   ]
  },
  {
   "cell_type": "code",
   "execution_count": 23,
   "metadata": {
    "collapsed": true
   },
   "outputs": [],
   "source": [
    "store_retis.sync() # actually, this should be done in the calculation object"
   ]
  },
  {
   "cell_type": "code",
<<<<<<< HEAD
=======
   "execution_count": 24,
   "metadata": {
    "collapsed": false
   },
   "outputs": [],
   "source": [
    "#%load_ext line_profiler"
   ]
  },
  {
   "cell_type": "code",
   "execution_count": 25,
   "metadata": {
    "collapsed": false
   },
   "outputs": [],
   "source": [
    "#%lprun  -f paths.AllInXEnsemble.can_append  \\\n",
    "#        -f paths.AllInXEnsemble.__call__ \\\n",
    "#        -f paths.SequentialEnsemble.can_append \\\n",
    "#        -f paths.SequentialEnsemble._find_subtraj_final \\\n",
    "#        -f paths.LambdaVolume.__call__ \\\n",
    "#        production.run(50)\n"
   ]
  },
  {
   "cell_type": "code",
>>>>>>> b942b8a2
   "execution_count": 26,
   "metadata": {
    "collapsed": false
   },
<<<<<<< HEAD
   "outputs": [
    {
     "name": "stdout",
     "output_type": "stream",
     "text": [
      "CPU times: user 6min 27s, sys: 49.6 s, total: 7min 17s\n",
      "Wall time: 7min 51s\n"
     ]
    }
   ],
   "source": [
    "%time production.run(3000)"
   ]
=======
   "outputs": [],
   "source": [
    "production.run(50)"
   ]
  },
  {
   "cell_type": "code",
   "execution_count": 27,
   "metadata": {
    "collapsed": true
   },
   "outputs": [],
   "source": [
    "op_xval(store_retis.snapshots)\n",
    "store_retis.cvs.sync()\n",
    "store_retis.sync()\n",
    "#store_retis.close()"
   ]
  },
  {
   "cell_type": "code",
   "execution_count": null,
   "metadata": {
    "collapsed": true
   },
   "outputs": [],
   "source": []
>>>>>>> b942b8a2
  }
 ],
 "metadata": {
  "kernelspec": {
   "display_name": "Python 2",
   "language": "python",
   "name": "python2"
  },
  "language_info": {
   "codemirror_mode": {
    "name": "ipython",
    "version": 2
   },
   "file_extension": ".py",
   "mimetype": "text/x-python",
   "name": "python",
   "nbconvert_exporter": "python",
   "pygments_lexer": "ipython2",
   "version": "2.7.9"
  }
 },
 "nbformat": 4,
 "nbformat_minor": 0
}<|MERGE_RESOLUTION|>--- conflicted
+++ resolved
@@ -159,59 +159,6 @@
    "metadata": {
     "collapsed": false
    },
-   "outputs": [
-    {
-     "data": {
-      "text/plain": [
-       "[-0.5, -0.30063349]"
-      ]
-     },
-     "execution_count": 6,
-     "metadata": {},
-     "output_type": "execute_result"
-    }
-   ],
-   "source": [
-    "op_xval(store_bootstrap.snapshots[0:2])"
-   ]
-  },
-  {
-   "cell_type": "code",
-   "execution_count": 7,
-   "metadata": {
-    "collapsed": false
-   },
-   "outputs": [
-    {
-     "data": {
-      "text/plain": [
-       "[-0.30063349,\n",
-       " -0.29671022,\n",
-       " -0.29447439,\n",
-       " -0.2939457,\n",
-       " -0.29403764,\n",
-       " -0.29353917,\n",
-       " -0.29359096,\n",
-       " -0.29579008,\n",
-       " -0.29841143,\n",
-       " -0.301034]"
-      ]
-     },
-     "execution_count": 7,
-     "metadata": {},
-     "output_type": "execute_result"
-    }
-   ],
-   "source": [
-    "op_xval(store_bootstrap.trajectories[10])"
-   ]
-  },
-  {
-   "cell_type": "code",
-   "execution_count": 8,
-   "metadata": {
-    "collapsed": false
-   },
    "outputs": [],
    "source": [
     "stateA = paths.LambdaVolume(op_xval, float(\"-inf\"), -0.3)\n",
@@ -237,7 +184,7 @@
   },
   {
    "cell_type": "code",
-   "execution_count": 9,
+   "execution_count": 7,
    "metadata": {
     "collapsed": false
    },
@@ -254,36 +201,36 @@
   },
   {
    "cell_type": "code",
+   "execution_count": 8,
+   "metadata": {
+    "collapsed": false
+   },
+   "outputs": [],
+   "source": [
+    "initial_globalstate = paths.SampleSet.map_trajectory_to_ensembles(traj, tis_trans.ensembles)"
+   ]
+  },
+  {
+   "cell_type": "code",
+   "execution_count": 9,
+   "metadata": {
+    "collapsed": true
+   },
+   "outputs": [],
+   "source": [
+    "initial_globalstate.sanity_check()"
+   ]
+  },
+  {
+   "cell_type": "markdown",
+   "metadata": {},
+   "source": [
+    "This will be an example of a \"normal\" TIS run, i.e., TIS without replica exchange. We will sampling using only shooter movers (the same ones defined for the bootstrapping) and path reversal movers."
+   ]
+  },
+  {
+   "cell_type": "code",
    "execution_count": 10,
-   "metadata": {
-    "collapsed": false
-   },
-   "outputs": [],
-   "source": [
-    "initial_globalstate = paths.SampleSet.map_trajectory_to_ensembles(traj, tis_trans.ensembles)"
-   ]
-  },
-  {
-   "cell_type": "code",
-   "execution_count": 11,
-   "metadata": {
-    "collapsed": false
-   },
-   "outputs": [],
-   "source": [
-    "initial_globalstate.sanity_check()"
-   ]
-  },
-  {
-   "cell_type": "markdown",
-   "metadata": {},
-   "source": [
-    "This will be an example of a \"normal\" TIS run, i.e., TIS without replica exchange. We will sampling using only shooter movers (the same ones defined for the bootstrapping) and path reversal movers."
-   ]
-  },
-  {
-   "cell_type": "code",
-   "execution_count": 12,
    "metadata": {
     "collapsed": false
    },
@@ -302,9 +249,9 @@
   },
   {
    "cell_type": "code",
-   "execution_count": 13,
-   "metadata": {
-    "collapsed": false
+   "execution_count": 11,
+   "metadata": {
+    "collapsed": true
    },
    "outputs": [],
    "source": [
@@ -313,7 +260,7 @@
   },
   {
    "cell_type": "code",
-   "execution_count": 14,
+   "execution_count": 12,
    "metadata": {
     "collapsed": false
    },
@@ -324,7 +271,6 @@
      "text": [
       "Still not equilibrated...\n",
       "Still not equilibrated...\n",
-      "Still not equilibrated...\n",
       " "
      ]
     }
@@ -332,41 +278,7 @@
    "source": [
     "while not stateA(equilibration.globalstate[0].trajectory[-1]): # keep equilibrating until innermost can extend to minus CLEAN THIS LATER\n",
     "    print \"Still not equilibrated...\"\n",
-    "    equilibration.run(10)"
-   ]
-  },
-  {
-   "cell_type": "code",
-   "execution_count": 15,
-   "metadata": {
-    "collapsed": false
-   },
-   "outputs": [],
-   "source": [
-    "equilibration.globalstate.sanity_check()"
-   ]
-  },
-  {
-   "cell_type": "code",
-   "execution_count": 16,
-   "metadata": {
-    "collapsed": false
-   },
-   "outputs": [
-    {
-     "data": {
-      "text/plain": [
-       "[(SnapshotStore(content_class=<class 'openpathsampling.snapshot.Snapshot'>, variable_prefix=snapshot),\n",
-       "  2)]"
-      ]
-     },
-     "execution_count": 16,
-     "metadata": {},
-     "output_type": "execute_result"
-    }
-   ],
-   "source": [
-    "list(list.__iter__(store_equil.snapshots.all()[2:3]))"
+    "    equilibration.run(50)"
    ]
   },
   {
@@ -382,7 +294,7 @@
   },
   {
    "cell_type": "code",
-   "execution_count": 17,
+   "execution_count": 13,
    "metadata": {
     "collapsed": false
    },
@@ -407,7 +319,7 @@
   },
   {
    "cell_type": "code",
-   "execution_count": 18,
+   "execution_count": 14,
    "metadata": {
     "collapsed": false
    },
@@ -420,16 +332,17 @@
     "minus_samp = paths.Sample(\n",
     "    replica=-1,\n",
     "    trajectory=first_minus,\n",
-    "    ensemble=retis_trans.minus_ensemble\n",
+    "    ensemble=retis_trans.minus_ensemble,\n",
+    "    details=paths.MoveDetails.initialization_from_scratch(first_minus, retis_trans.minus_ensemble)\n",
     ")\n",
     "start_gs = start_gs.apply_samples([minus_samp])"
    ]
   },
   {
    "cell_type": "code",
-   "execution_count": 19,
-   "metadata": {
-    "collapsed": false
+   "execution_count": 15,
+   "metadata": {
+    "collapsed": true
    },
    "outputs": [],
    "source": [
@@ -438,7 +351,7 @@
   },
   {
    "cell_type": "code",
-   "execution_count": 20,
+   "execution_count": 16,
    "metadata": {
     "collapsed": false
    },
@@ -450,7 +363,7 @@
   },
   {
    "cell_type": "code",
-   "execution_count": 21,
+   "execution_count": 17,
    "metadata": {
     "collapsed": false
    },
@@ -461,7 +374,7 @@
        "True"
       ]
      },
-     "execution_count": 21,
+     "execution_count": 17,
      "metadata": {},
      "output_type": "execute_result"
     }
@@ -473,7 +386,7 @@
   },
   {
    "cell_type": "code",
-   "execution_count": 22,
+   "execution_count": 18,
    "metadata": {
     "collapsed": false
    },
@@ -490,7 +403,7 @@
   },
   {
    "cell_type": "code",
-   "execution_count": 23,
+   "execution_count": 19,
    "metadata": {
     "collapsed": true
    },
@@ -501,41 +414,10 @@
   },
   {
    "cell_type": "code",
-<<<<<<< HEAD
-=======
-   "execution_count": 24,
-   "metadata": {
-    "collapsed": false
-   },
-   "outputs": [],
-   "source": [
-    "#%load_ext line_profiler"
-   ]
-  },
-  {
-   "cell_type": "code",
-   "execution_count": 25,
-   "metadata": {
-    "collapsed": false
-   },
-   "outputs": [],
-   "source": [
-    "#%lprun  -f paths.AllInXEnsemble.can_append  \\\n",
-    "#        -f paths.AllInXEnsemble.__call__ \\\n",
-    "#        -f paths.SequentialEnsemble.can_append \\\n",
-    "#        -f paths.SequentialEnsemble._find_subtraj_final \\\n",
-    "#        -f paths.LambdaVolume.__call__ \\\n",
-    "#        production.run(50)\n"
-   ]
-  },
-  {
-   "cell_type": "code",
->>>>>>> b942b8a2
    "execution_count": 26,
    "metadata": {
     "collapsed": false
    },
-<<<<<<< HEAD
    "outputs": [
     {
      "name": "stdout",
@@ -549,35 +431,6 @@
    "source": [
     "%time production.run(3000)"
    ]
-=======
-   "outputs": [],
-   "source": [
-    "production.run(50)"
-   ]
-  },
-  {
-   "cell_type": "code",
-   "execution_count": 27,
-   "metadata": {
-    "collapsed": true
-   },
-   "outputs": [],
-   "source": [
-    "op_xval(store_retis.snapshots)\n",
-    "store_retis.cvs.sync()\n",
-    "store_retis.sync()\n",
-    "#store_retis.close()"
-   ]
-  },
-  {
-   "cell_type": "code",
-   "execution_count": null,
-   "metadata": {
-    "collapsed": true
-   },
-   "outputs": [],
-   "source": []
->>>>>>> b942b8a2
   }
  ],
  "metadata": {
