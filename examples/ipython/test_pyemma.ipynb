--- conflicted
+++ resolved
@@ -273,11 +273,7 @@
      "name": "stdout",
      "output_type": "stream",
      "text": [
-<<<<<<< HEAD
-      "[ u'{\"_cls\": \"CV_Function\", \"_dict\": {\"name\": \"psi2\", \"f\": {\"_marshal\": \"YwMAAAADAAAAAwAAAEMAAABzHAAAAHwBAHwAAIMBAGQBABN8AgB8AACDAQBkAQATF1MoAgAAAE5pAgAAACgAAAAAKAMAAAB0BAAAAGl0ZW10AwAAAHBzaXQDAAAAcGhpKAAAAAAoAAAAAHMeAAAAPGlweXRob24taW5wdXQtOS00NGFmZmMyZGY1MzU+dAcAAABwcDJfZm5jAQAAAHMCAAAAAAE=\", \"_module_vars\": [], \"_global_vars\": []}, \"cv_store_cache\": true, \"cv_time_reversible\": false, \"cv_wrap_numpy_array\": false, \"cv_requires_lists\": false, \"cv_scalarize_numpy_singletons\": false, \"kwargs\": {\"phi\": {\"_obj\": \"cvs\", \"_idx\": 1}, \"psi\": {\"_obj\": \"cvs\", \"_idx\": 2}}}}'\n",
-=======
       "[ u'{\"_cls\": \"CV_Function\", \"_dict\": {\"name\": \"psi2\", \"f\": {\"_marshal\": \"YwMAAAADAAAAAwAAAEMAAABzHAAAAHwBAHwAAIMBAGQBABN8AgB8AACDAQBkAQATF1MoAgAAAE5pAgAAACgAAAAAKAMAAAB0BAAAAGl0ZW10AwAAAHBzaXQDAAAAcGhpKAAAAAAoAAAAAHMeAAAAPGlweXRob24taW5wdXQtOC00NGFmZmMyZGY1MzU+dAcAAABwcDJfZm5jAQAAAHMCAAAAAAE=\", \"_module_vars\": [], \"_global_vars\": []}, \"cv_store_cache\": true, \"cv_time_reversible\": false, \"cv_wrap_numpy_array\": false, \"cv_requires_lists\": false, \"cv_scalarize_numpy_singletons\": false, \"kwargs\": {\"phi\": {\"_obj\": \"cvs\", \"_idx\": 1}, \"psi\": {\"_obj\": \"cvs\", \"_idx\": 2}}}}'\n",
->>>>>>> c87c08f4
       " u'{\"_cls\": \"CV_MDTraj_Function\", \"_dict\": {\"name\": \"phi\", \"f\": {\"_module\": \"mdtraj.geometry.dihedral\", \"_name\": \"compute_dihedrals\"}, \"cv_store_cache\": true, \"cv_time_reversible\": true, \"cv_wrap_numpy_array\": true, \"cv_requires_lists\": true, \"cv_scalarize_numpy_singletons\": true, \"kwargs\": {\"indices\": [[4, 6, 8, 14]]}}}'\n",
       " u'{\"_cls\": \"CV_MDTraj_Function\", \"_dict\": {\"name\": \"psi\", \"f\": {\"_module\": \"mdtraj.geometry.dihedral\", \"_name\": \"compute_dihedrals\"}, \"cv_store_cache\": true, \"cv_time_reversible\": true, \"cv_wrap_numpy_array\": true, \"cv_requires_lists\": true, \"cv_scalarize_numpy_singletons\": true, \"kwargs\": {\"indices\": [[6, 8, 14, 16]]}}}'\n",
       " u'{\"_cls\": \"CV_Volume\", \"_dict\": {\"cv_store_cache\": true, \"volume\": {\"_obj\": \"volumes\", \"_idx\": 0}, \"name\": \"StateA\"}}'\n",
@@ -336,28 +332,9 @@
      "output_type": "stream",
      "text": [
       "[[ 3.03981256  2.99009299]\n",
-<<<<<<< HEAD
-      " [ 3.25924754  2.90155435]\n",
-      " [ 2.99404526  2.62719202]\n",
-      " [ 3.10834694  2.75153995]\n",
-      " [ 3.01506734  2.70448661]\n",
-      " [ 3.0620544   2.41997933]\n",
-      " [ 3.00873852  2.9390707 ]\n",
-      " [ 3.04612613  2.70650053]\n",
-      " [ 3.06516457  2.89407468]\n",
-      " [ 3.00530863  2.87437391]\n",
-      " [ 3.01655579  2.752635  ]\n",
-      " [ 3.12972426  2.81981134]\n",
-      " [ 3.05628848  2.83912849]\n",
-      " [ 2.97415805  2.87183213]\n",
-      " [ 3.03389168  2.80275726]\n",
-      " [ 2.91935158  2.78653932]\n",
-      " [ 3.02000546  2.76681828]]\n"
-=======
       " [ 3.18913245  3.10045004]\n",
       " [ 3.00194454  2.95937991]\n",
       " [ 3.0536685   2.96377301]]\n"
->>>>>>> c87c08f4
      ]
     }
    ],
