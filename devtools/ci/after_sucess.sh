coveralls

echo $TRAVIS_PULL_REQUEST $TRAVIS_BRANCH

<<<<<<< HEAD
if [[ "$TRAVIS_PULL_REQUEST" == "true" ]]; then
    echo "This is a pull request. No deployment will be done."; exit 0
fi

=======
if [[ "$TRAVIS_PULL_REQUEST" != "false" ]]; then
    echo "This is a pull request. No deployment will be done."; exit 0
fi


if [[ "$TRAVIS_BRANCH" != "master" ]]; then
    echo "No deployment on BRANCH='$TRAVIS_BRANCH'"; exit 0
fi
>>>>>>> 5d339ee4

if [[ "$TRAVIS_BRANCH" != "master" ]]; then
    echo "No deployment on BRANCH='$TRAVIS_BRANCH'"; exit 0
fi

if [[ "2.7" =~ "$python" ]]; then
    conda install --yes binstar jinja2
    binstar -t ${BINSTAR_TOKEN}  upload  --force --u omnia -p openpathsampling-dev $HOME/miniconda/conda-bld/linux-64/openpathsampling-dev-*
fi


if [[ "$python" != "2.7" ]]; then
    echo "No deploy on PYTHON_VERSION=${python}"; exit 0
fi


# Create the docs and push them to S3
# -----------------------------------
conda install --yes pip
conda config --add channels http://conda.binstar.org/omnia
conda install --yes `conda build devtools/conda-recipe --output`
pip install numpydoc s3cmd
conda install --yes `cat docs/requirements.txt | xargs`

conda list -e

(cd docs && make html && cd -)
ls -lt docs/_build
pwd
python devtools/ci/push-docs-to-s3.py<|MERGE_RESOLUTION|>--- conflicted
+++ resolved
@@ -2,21 +2,10 @@
 
 echo $TRAVIS_PULL_REQUEST $TRAVIS_BRANCH
 
-<<<<<<< HEAD
-if [[ "$TRAVIS_PULL_REQUEST" == "true" ]]; then
-    echo "This is a pull request. No deployment will be done."; exit 0
-fi
-
-=======
 if [[ "$TRAVIS_PULL_REQUEST" != "false" ]]; then
     echo "This is a pull request. No deployment will be done."; exit 0
 fi
 
-
-if [[ "$TRAVIS_BRANCH" != "master" ]]; then
-    echo "No deployment on BRANCH='$TRAVIS_BRANCH'"; exit 0
-fi
->>>>>>> 5d339ee4
 
 if [[ "$TRAVIS_BRANCH" != "master" ]]; then
     echo "No deployment on BRANCH='$TRAVIS_BRANCH'"; exit 0
