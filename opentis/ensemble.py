--- conflicted
+++ resolved
@@ -727,8 +727,6 @@
             subtraj_final += 1
             # TODO: replace with append; probably faster
             subtraj = traj[slice(subtraj_first, subtraj_final+1)]
-        #if not ens(subtraj):
-            #raise RuntimeError("I guess this needs to be forced here!")
         return subtraj_final
     
     def _find_subtraj_first(self, traj, subtraj_final, ens_num):
@@ -1217,8 +1215,7 @@
         return trajectory.reverse()
 
 @restores_as_full_object
-<<<<<<< HEAD
-class AppendedNameEnsemble(AlteredEnsemble):
+class AppendedNameEnsemble(WrappedEnsemble):
     '''
     Adds string to ensemble name: necessary to have multiple copies of an ensemble.
     '''
@@ -1231,8 +1228,6 @@
 
 
 @restores_as_full_object
-class OptionalEnsemble(AlteredEnsemble):
-=======
 class WrappedEnsemble(Ensemble):
     '''
     Represents an ensemble where an altered version of a trajectory (extended, reversed, cropped) is part of a given ensemble
@@ -1260,7 +1255,6 @@
 
 @restores_as_full_object
 class OptionalEnsemble(WrappedEnsemble):
->>>>>>> e0bbad65
     '''
     Makes it optional to satisfy a given ensemble (primarily useful in
     SequentialEnsembles)
