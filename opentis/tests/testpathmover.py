--- conflicted
+++ resolved
@@ -11,12 +11,8 @@
 from test_helpers import (assert_equal_array_array, 
                           assert_not_equal_array_array,
                           make_1d_traj,
-<<<<<<< HEAD
-                          CalvinDynamics,
+                          CalvinistDynamics,
                           CallIdentity
-=======
-                          CalvinistDynamics
->>>>>>> a3451bd4
                          )
 import opentis as paths
 from opentis.ensemble import LengthEnsemble
