'''
Created on 19.07.2014

@author: Jan-Hendrik Prinz
'''

import numpy as np
import random

import opentis as paths
from opentis.todict import restores_as_stub_object
from sample import Sample, SampleSet
# TODO: switch usage of the next paths.*
from ensemble import Ensemble
from trajectory import Trajectory


import logging
from ops_logging import initialization_logging
logger = logging.getLogger(__name__)
init_log = logging.getLogger('opentis.initialization')

def make_list_of_pairs(l):
    '''
    Converts input from several possible formats into a list of pairs: used
    to clean input for swap-like moves.

    Allowed input formats: 
    * flat list of length 2N
    * list of pairs
    * None (returns None)

    Anything else will lead to a ValueError or AssertionError
    '''
    if l is None:
        return None

    len_l = len(l) # raises TypeError, avoids everything else

    # based on first element, decide whether this should be a list of lists
    # or a flat list
    try:
        len_l0 = len(l[0])
        list_of_lists = True
    except TypeError:
        list_of_lists = False

    if list_of_lists == True:
        for elem in l:
            assert len(elem)==2, "List of lists: inner list length != 2"
        outlist = l
    else:
        assert len(l) % 2 == 0, "Flattened list: length not divisible by 2"
        outlist = [ [a, b] 
                   for (a, b) in zip(l[slice(0,None,2)], l[slice(1,None,2)])
                  ]
    # Note that one thing we don't check is whether the items are of the
    # same type. That might be worth doing someday; for now, we trust that
    # part to work.
    return outlist

@restores_as_stub_object
class MoveDetails(object):
    '''Details of the move as applied to a given replica

    Attributes
    ----------
    replica : integer
        replica ID to which this trial move would apply
    inputs : list of Trajectry
        the Samples which were used as inputs to the move
    trial : Trajectory
        the Trajectory 
    trial_is_in_ensemble : bool
        whether the attempted move created a trajectory in the right
        ensemble
    mover_path : list of PathMover
        the sequence of calls to the PathMover which generated this trial

    Specific move types may have add several other attributes for each
    MoveDetails object. For example, shooting moves will also include
    information about the shooting point selection, etc.

    TODO (or at least to put somewhere):
    rejection_reason : String
        explanation of reasons the path was rejected

    RENAME: inputs=>initial
            accepted=>trial_in_ensemble (probably only in shooting)

    TODO:
    Currently inputs/trial/accepted are in terms of Trajectory objects. I
    think it makes more sense for them to be Samples.
    '''

    def __init__(self, **kwargs):
        self.inputs=None
        self.trial=None
        self.result=None
        self.acceptance_probability=None
        self.accepted=None
        self.mover_path=[]
        for key, value in kwargs:
            setattr(self, key, value)

    def __str__(self):
        # primarily for debugging/interactive use
        mystr = ""
        for key in self.__dict__.keys():
            if not isinstance(self.__dict__[key], paths.Ensemble):
                mystr += str(key) + " = " + str(self.__dict__[key]) + '\n'
        return mystr


@restores_as_stub_object
class PathMover(object):
    """
    A PathMover is the description of how to generate a new path from an old
    one.
    
    Notes
    -----
    
    Basically this describes the proposal step for a MC in path space.
    
    We might detach this from the acceptance step?!?!?
    This would mean that a PathMover needs only an old trajectory and gives
    a new one.
    
    For example a ForwardShoot then uses a shooting point selector and runs
    a new trajectory and combine them to get a new one.
    
    After the move has been made, we can retrieve information about the
    move, as well as the new trajectory from the PathMover object
    
    Potential future change: `engine` is not needed for all PathMovers
    (replica exchange, ensemble hopping, path reversal, and moves which
    combine these [state swap] have no need for the engine). Maybe that
    should be moved into only the ensembles that need it? ~~~DWHS

    Also, I agree with the separating trial and acceptance. We might choose
    to use a different acceptance criterion than Metropolis. For example,
    the "waste recycling" approach recently re-discovered by Frenkel (see
    also work by Athenes, Jourdain, and old work by Kalos) might be
    interesting. I think the best way to do this is to keep the acceptance
    in the PathMover, but have it be a separate class ~~~DWHS


    Attributes
    ----------
    engine : DynamicsEngine
        the attached engine used to generate new trajectories

    """
    engine = None

    def __init__(self, replicas='all', ensembles=None):
        self.name = self.__class__.__name__

        if type(replicas) is int:
            self.replicas = [replicas]
        else:
            self.replicas = replicas

        if ensembles is not None and type(ensembles) is not list:
            ensembles = [ensembles]
        self.ensembles = ensembles

        initialization_logging(logger=init_log, obj=self,
                               entries=['replicas', 'ensembles'])

    def legal_sample_set(self, globalstate, ensembles=None):
        '''
        This returns all the samples from globalstate which are in both
        self.replicas and the parameter ensembles. If ensembles is None, we
        use self.ensembles. If you want all ensembles allowed, pass
        ensembles='all'.
        '''
        if self.replicas == 'all':
            reps = globalstate.replica_list()
        else:
            reps = self.replicas
        rep_samples = []
        for rep in reps:
            rep_samples.extend(globalstate.all_from_replica(rep))

        #logger.debug("ensembles = " + str([ensembles]))
        #logger.debug("self.ensembles = " + str(self.ensembles))
        if ensembles is None:
            if self.ensembles is None:
                ensembles = 'all'
            else:
                ensembles = self.ensembles

        if ensembles == 'all':
            legal_samples = rep_samples
        else:
            ens_samples = []
            if type(ensembles) is not list:
                ensembles = [ensembles]
            for ens in ensembles:
                #try:
                    #ens_samples.extend(globalstate.all_from_ensemble(ens[0]))
                #except TypeError:
                ens_samples.extend(globalstate.all_from_ensemble(ens))
            legal_samples = list(set(rep_samples) & set(ens_samples))

        return legal_samples

    def select_sample(self, globalstate, ensembles=None):
        '''
        Returns one of the legal samples given self.replica and the ensemble
        set in ensembles.
        '''
        legal = self.legal_sample_set(globalstate, ensembles)
        return random.choice(legal)

    def move(self, globalstate):
        '''
        Run the generation starting with the initial trajectory specified.

        Parameters
        ----------
        globalstate : GlobalState
            the initial global state
        
        Returns
        -------        
        samples : list of Sample()
            the new samples
        
        Notes
        -----
        After this command additional information can be accessed from this
        object (??? can you explain this, JHP?)
        '''

        return [] # pragma: no cover

    def selection_probability_ratio(self, details=None):
        '''
        Return the proposal probability necessary to correct for an
        asymmetric proposal.
        
        Notes
        -----
        This is effectively the ratio of proposal probabilities for a mover.
        For symmetric proposal this is one. In the case of e.g. Shooters
        this depends on the used ShootingPointSelector and the start and
        trial trajectory.
        
        I am not sure if it makes sense that to define it this way, but for
        Shooters this is, what we need for the acceptance step in addition
        to the check if we have a trajectory of
        the target ensemble.

        What about Minus Move and PathReversalMove?
        '''
        return 1.0 # pragma: no cover

@restores_as_stub_object
class ShootMover(PathMover):
    '''
    A pathmover that implements a general shooting algorithm that generates
    a sample from a specified ensemble 
    '''

    def __init__(self, selector, ensembles=None, replicas='all'):
        super(ShootMover, self).__init__(ensembles=ensembles, replicas=replicas)
        self.selector = selector
        self._length_stopper = PathMover.engine.max_length_stopper
        self.extra_details = ['start', 'start_point', 'trial',
                              'final_point']
        initialization_logging(logger=init_log, obj=self,
                               entries=['selector'])

    def selection_probability_ratio(self, details):
        '''
        Return the proposal probability for Shooting Moves. These are given
        by the ratio of partition functions
        '''
        return details.start_point.sum_bias / details.final_point.sum_bias
    
    def _generate(self, ensemble):
        self.trial = self.start
    
    def move(self, globalstate):
        # select a legal sample, use it to determine the trajectory and the
        # ensemble needed for the dynamics
        rep_sample = self.select_sample(globalstate, self.ensembles) 
        trajectory = rep_sample.trajectory
        dynamics_ensemble = rep_sample.ensemble
        replica = rep_sample.replica

        details = MoveDetails()
        details.accepted = False
        details.inputs = [trajectory]
        details.mover_path.append(self)
        setattr(details, 'start', trajectory)
        setattr(details, 'start_point', self.selector.pick(details.start) )
        #setattr(details, 'trial', None)
        setattr(details, 'final_point', None)

        self._generate(details, dynamics_ensemble)


        setattr(details, 'trial_is_in_ensemble',
                dynamics_ensemble(details.trial))

        details.result = details.start

        if details.trial_is_in_ensemble:
            rand = np.random.random()
            sel_prob = self.selection_probability_ratio(details)
            logger.info('Proposal probability ' + str(sel_prob)
                        + ' / random : ' + str(rand)
                       )
            if (rand < self.selection_probability_ratio(details)):
                details.accepted = True
                details.result = details.trial

        path = paths.Sample(replica=replica,
                      trajectory=details.result, 
                      ensemble=dynamics_ensemble,
                      details=details)

        return [path]
    
    
@restores_as_stub_object
class ForwardShootMover(ShootMover):
    '''
    A pathmover that implements the forward shooting algorithm
    '''
    def _generate(self, details, ensemble):
        shooting_point = details.start_point.index
        shoot_str = "Shooting {sh_dir} from frame {fnum} in [0:{maxt}]"
        logger.info(shoot_str.format(fnum=details.start_point.index,
                                     maxt=len(details.start)-1,
                                     sh_dir="forward"
                                    ))
        
        # Run until one of the stoppers is triggered
        partial_trajectory = PathMover.engine.generate(
            details.start_point.snapshot.copy(),
            running = [
                paths.ForwardAppendedTrajectoryEnsemble(
                    ensemble, 
                    details.start[0:details.start_point.index]
                ).can_append, 
                self._length_stopper.can_append
            ]
        )

        # DEBUG
        #setattr(details, 'repeated_partial', details.start[0:shooting_point])
        #setattr(details, 'new_partial', partial_trajectory)

        details.trial = details.start[0:shooting_point] + partial_trajectory
        details.final_point = paths.ShootingPoint(self.selector, details.trial,
                                            shooting_point)
    
@restores_as_stub_object
class BackwardShootMover(ShootMover):
    '''
    A pathmover that implements the backward shooting algorithm
    '''
    def _generate(self, details, ensemble):
        shoot_str = "Shooting {sh_dir} from frame {fnum} in [0:{maxt}]"
        logger.info(shoot_str.format(fnum=details.start_point.index,
                                     maxt=len(details.start)-1,
                                     sh_dir="backward"
                                    ))

        # Run until one of the stoppers is triggered
        partial_trajectory = PathMover.engine.generate(
            details.start_point.snapshot.reversed_copy(), 
            running = [
                paths.BackwardPrependedTrajectoryEnsemble(
                    ensemble, 
                    details.start[details.start_point.index + 1:]
                ).can_prepend, 
                self._length_stopper.can_prepend
            ]
        )

        # DEBUG
        #setattr(details, 'repeated_partial', details.start[details.start_point.index+1:])
        #setattr(details, 'new_partial', partial_trajectory.reversed)

        details.trial = partial_trajectory.reversed + details.start[details.start_point.index + 1:]
        details.final_point = paths.ShootingPoint(self.selector, details.trial, partial_trajectory.frames - 1)
        
        pass

@restores_as_stub_object
class RandomChoiceMover(PathMover):
    '''
    Chooses a random mover from its movers list, and runs that move. Returns
    the number of samples the submove return.

    For example, this would be used to select a specific replica exchange
    such that each replica exchange is its own move, and which swap is
    selected at random.

    Attributes
    ----------
    movers : list of PathMover
        the PathMovers to choose from
    weights : list of floats
        the relative weight of each PathMover (does not need to be normalized)
    '''
    def __init__(self, movers, ensembles=None, replicas='all', weights = None):
        super(RandomChoiceMover, self).__init__(ensembles=ensembles, replicas=replicas)

        self.movers = movers

        if weights is None:
            self.weights = [1.0] * len(movers)
        else:
            self.weights = weights

        initialization_logging(init_log, self,
                               entries=['movers', 'weights'])
    
    def move(self, trajectory):
        rand = np.random.random() * sum(self.weights)
        idx = 0
        prob = self.weights[0]
        while prob <= rand and idx < len(self.weights):
            idx += 1
            prob += self.weights[idx]

        logger_str = "RandomChoiceMover ({name}) selecting mover index {idx} ({mtype})"
        logger.info(logger_str.format(name=self.name, idx=idx, mtype=self.movers[idx].name))

        mover = self.movers[idx]

        samples = mover.move(trajectory)
        for sample in samples:
            sample.details.mover_path.append(self)
            #setattr(sample.details, 'mover_idx', idx)

        return samples

@restores_as_stub_object
class SequentialMover(PathMover):
    '''
    Performs each of the moves in its movers list. Returns all samples
    generated, in the order of the mover list.

    For example, this would be used to create a move that does a sequence of
    replica exchanges in a given order, regardless of whether the moves
    succeed or fail.
    '''
    def __init__(self, movers, ensembles=None, replicas='all'):
        super(SequentialMover, self).__init__(ensembles=ensembles,
                                              replicas=replicas)
        self.movers = movers
        initialization_logging(init_log, self, ['movers'])

    def move(self, globalstate):
        logger.debug("Starting sequential move")
        subglobal = SampleSet(self.legal_sample_set(globalstate))
        mysamples = []
        for mover in self.movers:
            logger.debug("Starting sequential move step "+str(mover))
            newsamples = mover.move(subglobal)
            subglobal = subglobal.apply_samples(newsamples)
            mysamples.extend(newsamples)
        for sample in mysamples:
            sample.details.mover_path.append(self)
        return mysamples

@restores_as_stub_object
class PartialAcceptanceSequentialMover(SequentialMover):
    '''
    Performs eachmove in its movers list until complete of until one is not
    accepted. If any move is not accepted, further moves are not attempted,
    but the previous accepted samples remain accepted.

    For example, this would be used to create a bootstrap promotion move,
    which starts with a shooting move, followed by an EnsembleHop/Replica
    promotion ConditionalSequentialMover. Even if the EnsembleHop fails, the
    accepted shooting move should be accepted.
    '''
    def move(self, globalstate):
        logger.debug("==== BEGINNING " + self.name + " ====")
        subglobal = SampleSet(self.legal_sample_set(globalstate))
        mysamples = []
        last_accepted = True
        for mover in self.movers:
            # NOTE: right now, this doesn't quite work correctly if the
            # submovers are also multimovers (e.g., SequentialMovers). We
            # need a way to see whether the move below considered itself
            # accepted; that could mean that submoves of the submove were
            # rejected but the whole submove was accepted, as with
            # SequentialMovers
            logger.info(str(self.name) 
                        + " starting mover index " + str(self.movers.index(mover) )
                        + " (" + mover.name + ")"
                       )
            newsamples = mover.move(subglobal)
            subglobal = subglobal.apply_samples(newsamples)
            # all samples made by the submove; pick the ones up to the first
            # rejection
            mysamples.extend(newsamples)
            for sample in newsamples:
                if sample.details.accepted == False:
                    last_accepted = False
                    break
            if last_accepted == False:
                break
        for sample in mysamples:
            sample.details.mover_path.append(self)
        logger.debug("==== FINISHING " + self.name + " ====")
        return mysamples

@restores_as_stub_object
class ConditionalSequentialMover(PartialAcceptanceSequentialMover):
    '''
    Performs each move in its movers list until complete or until one is not
    accepted. If any move in not accepted, all previous samples are updated
    to have set their acceptance to False.

    For example, this would be used to create a minus move, which consists
    of first a replica exchange and then a shooting (extension) move. If the
    replica exchange fails, the move is aborted before doing the dynamics.

    ConditionalSequentialMover only works if there is a *single* active
    sample per replica.
    '''
    def move(self, globalstate):
        mysamples = super(ConditionalSequentialMover, self).move(globalstate)
        # if any sample was rejected, then everything is rejected. Note that
        # technically, there's a faster way to do this
        # (mysample.samples[-1].details.accepted, instead of looping) but
        # that shouldn't matter for speed, and it may be safer not to assume
        # the order of the list.
        all_accepted = True
        for sample in mysamples:
            if sample.details.accepted == False:
                all_accepted = False
                break
        if all_accepted == False:
            for sample in mysamples:
                sample.details.accepted = False
                sample.trajectory = globalstate[sample.replica].trajectory
                sample.ensemble = globalstate[sample.replica].ensemble
        return mysamples


@restores_as_stub_object
class ReplicaIDChange(PathMover):
    def __init__(self, new_replicas=None, old_samples=None, 
                 ensembles=None, replicas='all'):
        super(ReplicaIDChange, self).__init__(ensembles, replicas)
        self.new_replicas = new_replicas
        self.old_samples = old_samples

    def move(self, globalstate):
        rep_sample = self.select_sample(globalstate, self.ensembles)
        new_rep = self.new_replicas[rep_sample.replica]
        old_sample = self.old_samples[rep_sample.replica]
        trajectory = rep_sample.trajectory
        
        details = MoveDetails()
        details.inputs = rep_sample.trajectory
        # TODO: details
        dead_sample = paths.Sample(replica=rep_sample.replica,
                             ensemble=old_sample.ensemble,
                             trajectory=old_sample.trajectory
                            )
        new_sample = paths.Sample(replica=new_rep,
                            ensemble=rep_sample.ensemble,
                            trajectory=rep_sample.trajectory
                           )
        return [dead_sample, new_sample]

@restores_as_stub_object
class EnsembleHopMover(PathMover):
    def __init__(self, bias=None, ensembles=None, replicas='all'):
        # TODO: maybe allow a version of this with a single ensemble and ANY
        # ensemble can hop to that? messy to code; maybe same idea under
        # another name
        ensembles = make_list_of_pairs(ensembles)
        super(EnsembleHopMover, self).__init__(ensembles=ensembles, 
                                               replicas=replicas)
        # TODO: add support for bias: should be a list, one per pair of
        # ensembles -- another version might take a value for each ensemble,
        # and use the ratio; this latter is better for CITIS
        self.bias = bias
        initialization_logging(logger=init_log, obj=self,
                               entries=['bias'])

    def select_ensemble_pair(self, globalstate):
        # ensemble hops are in the order [from, to]
        initial_ensembles = [pair[0] for pair in self.ensembles]
        logger.debug("initial_ensembles: " + str(initial_ensembles))
        legal_ensembles = [
            s.ensemble
            for s in self.legal_sample_set(globalstate, initial_ensembles)
        ]
        logger.debug("globalstate ensembles" + 
                     str([s.ensemble for s in globalstate]))
        logger.debug("self.ensembles: " + str(self.ensembles))
        logger.debug("Legal Ensembles: " + str(legal_ensembles))
        legal_pairs = [pair for pair in self.ensembles 
                       if pair[0] in legal_ensembles]
        logger.debug("Legal pairs: " + str(legal_pairs))
        ens_pair = random.choice(legal_pairs)
        return ens_pair

    def move(self, globalstate):
        ens_pair = self.select_ensemble_pair(globalstate)
        ens_from = ens_pair[0]
        ens_to = ens_pair[1]

        logger.info("Attempting ensemble hop from {e1} to {e2}".format(
            e1=repr(ens_from), e2=repr(ens_to)))

        rep_sample = self.select_sample(globalstate, ens_from)
        logger.debug("Selected sample: " + repr(rep_sample))
        replica = rep_sample.replica
        trajectory = rep_sample.trajectory
        logger.debug("  selected replica: " + str(replica))
        logger.debug("  initial ensemble: " + repr(rep_sample.ensemble))

        details = MoveDetails()
        details.accepted = False
        details.inputs = [trajectory]
        details.mover_path.append(self)
        details.result = trajectory
        setattr(details, 'initial_ensemble', ens_from)
        setattr(details, 'trial_ensemble', ens_to)
        details.accepted = ens_to(trajectory)
        if details.accepted == True:
            setattr(details, 'result_ensemble', ens_to)
        else: 
            setattr(details, 'result_ensemble', ens_from)

        path = paths.Sample(trajectory=trajectory,
                            ensemble=details.result_ensemble, 
                            details=details,
                            replica=replica
                           )
        return [path]


<<<<<<< HEAD
class ForceEnsembleChangeMover(EnsembleHopMover):
    '''
    Force an ensemble change in the sample.

    This should only be used as part of other moves, since this can create
    samples which are not valid.
    '''
    def __init__(self, ensembles=None, replicas='all'):
        # no bias allowed
        super(ForceEnsembleChangeMover, self).__init__(ensembles=ensembles,
                                                       replicas=replicas)

    def move(self, globalstate):
        ens_pair = self.select_ensemble_pair(globalstate)
        ens_from = ens_pair[0]
        ens_to = ens_pair[1]
        rep_sample = self.select_sample(globalstate, ens_from)
        logger.debug("Selected sample: " + repr(rep_sample))

        replica = rep_sample.replica
        trajectory = rep_sample.trajectory

        details = MoveDetails()
        details.accepted = True
        details.inputs = [trajectory]
        details.mover_path.append(self)
        details.result = trajectory
        setattr(details, 'initial_ensemble', ens_from)
        setattr(details, 'trial_ensemble', ens_to)
        setattr(details, 'result_ensemble', ens_to)

        path = paths.Sample(trajectory=trajectory,
                            ensemble=details.result_ensemble, 
                            details=details,
                            replica=replica
                           )
        return [path]


@restores_as_stub_object
class RandomSubtrajectorySelectMover(PathMover):
    '''
    Samples a random subtrajectory satifying the given subensemble.

    If there are no subtrajectories which satisfy the subensemble, this
    returns the zero-length trajectory.
    '''
    def __init__(self, subensemble, n_l=None, ensembles=None, replicas='all'):
        super(RandomSubtrajectorySelectMover, self).__init__(
            ensembles=ensembles, replicas=replicas
        )
        self._n_l=n_l
        self._subensemble = subensemble
        if self._n_l is None:
            self.length_req = lambda x: x > 0
        else:
            self.length_req = lambda x: x==self._n_l

    def _choose(self, trajectory_list):
        return random.choice(trajectory_list)

    def move(self, globalstate):
        rep_sample = self.select_sample(globalstate)
        trajectory = rep_sample.trajectory
        replica = rep_sample.replica
        logger.debug("Working with replica " + str(replica) + " (" + str(trajectory) + ")")

        details = MoveDetails()
        details.inputs = [trajectory]
        details.mover_path.append(self)

        subtrajs = self._subensemble.split(trajectory)
        logger.debug("Found "+str(len(subtrajs))+" subtrajectories.")
        if self.length_req(len(subtrajs)):
            subtraj = self._choose(subtrajs)
        else:
            # return zero-length trajectory otherwise
            subtraj = Trajectory([])

        details.trial = subtraj
        details.accepted = True
        details.result = subtraj
        details.acceptance_probability = 1.0
        
        sample = Sample(
            replica=replica,
            trajectory=details.result,
            ensemble=self._subensemble,
            details=details
        )
        return [sample]

@restores_as_stub_object
class FirstSubtrajectorySelectMover(RandomSubtrajectorySelectMover):
    '''
    Samples the first subtrajectory satifying the given subensemble.

    If there are no subtrajectories which satisfy the ensemble, this returns
    the zero-length trajectory.
    '''
    def _choose(self, trajectory_list):
        return trajectory_list[0]

@restores_as_stub_object
class FinalSubtrajectorySelectMover(RandomSubtrajectorySelectMover):
    '''
    Samples the final subtrajectory satifying the given subensemble.

    If there are no subtrajectories which satisfy the ensemble, this returns
    the zero-length trajectory.
    '''
    def _choose(self, trajectory_list):
        return trajectory_list[-1]
=======
@restores_as_stub_object
class MinusMove(ConditionalSequentialMover):
    def __init__(self, minus_ensemble, innermost_ensembles, 
                 ensembles=None, replicas='all'):
        super(SequentialMover, self).__init__(ensembles=ensembles,
                                              replicas=replicas)
        #self.movers = movers
        # TODO
        initialization_logging(init_log, self, ['minus_ensemble',
                                                'innermost_ensemble'])
>>>>>>> e0bbad65

@restores_as_stub_object
class PathReversalMover(PathMover):
    def move(self, globalstate):
        rep_sample = self.select_sample(globalstate, self.ensembles)
        trajectory = rep_sample.trajectory
        ensemble = rep_sample.ensemble
        replica = rep_sample.replica

        details = MoveDetails()
        details.inputs = [trajectory]
        details.mover_path.append(self)

        reversed_trajectory = trajectory.reversed
        details.trial = reversed_trajectory

        details.accepted = ensemble(reversed_trajectory)
        logger.info("PathReversal move accepted: "+str(details.accepted))
        if details.accepted == True:
            details.acceptance_probability = 1.0
            details.result = reversed_trajectory
        else:
            details.acceptance_probability = 0.0
            details.result = trajectory

        sample = Sample(
            replica=replica,
            trajectory=details.result,
            ensemble=ensemble,
            details=details
        )
        return [sample]

@restores_as_stub_object
class ReplicaExchangeMover(PathMover):
    def __init__(self, bias=None, ensembles=None, replicas='all'):
        if replicas=='all' and ensembles is None:
            # replicas MUST be a non-empty list of pairs
            raise ValueError("Specify replicas for ReplicaExchangeMover")
        if replicas != 'all':
            replicas = make_list_of_pairs(replicas)
        ensembles = make_list_of_pairs(ensembles)
        # either replicas or ensembles must be a list of pairs; more
        # complicated filtering can be done with a wrapper class
        super(ReplicaExchangeMover, self).__init__(ensembles=ensembles, 
                                                   replicas=replicas)
        # TODO: add support for bias; cf EnsembleHopMover
        self.bias = bias
        initialization_logging(logger=init_log, obj=self,
                               entries=['bias'])


    def move(self, globalstate):
        if self.ensembles is not None:
            [ens1, ens2] = random.choice(self.ensembles)
            s1 = self.select_sample(globalstate, ens1)
            s2 = self.select_sample(globalstate, ens2)
        else:
            [rep1, rep2] = random.choice(self.replicas)
            s1 = globalstate[rep1]
            s2 = globalstate[rep2]
        
        # convert sample to the language used here before
        trajectory1 = s1.trajectory
        trajectory2 = s2.trajectory
        ensemble1 = s1.ensemble
        ensemble2 = s2.ensemble
        replica1 = s1.replica
        replica2 = s2.replica

        from1to2 = ensemble2(trajectory1)
        logger.debug("trajectory " + repr(trajectory1) +
                     " into ensemble " + repr(ensemble2) +
                     " : " + str(from1to2))
        from2to1 = ensemble1(trajectory2)
        logger.debug("trajectory " + repr(trajectory2) +
                     " into ensemble " + repr(ensemble1) +
                     " : " + str(from2to1))
        allowed = from1to2 and from2to1
        details1 = MoveDetails()
        details2 = MoveDetails()
        details1.inputs = [trajectory1, trajectory2]
        details2.inputs = [trajectory1, trajectory2]
        setattr(details1, 'ensembles', [ensemble1, ensemble2])
        setattr(details2, 'ensembles', [ensemble1, ensemble2])
        details1.mover_path.append(self)
        details2.mover_path.append(self)
        details2.trial = trajectory1
        details1.trial = trajectory2
        if allowed:
            # Swap
            details1.accepted = True
            details2.accepted = True
            details1.acceptance_probability = 1.0
            details2.acceptance_probability = 1.0
            details1.result = trajectory2
            details2.result = trajectory1
        else:
            # No swap
            details1.accepted = False
            details2.accepted = False
            details1.acceptance_probability = 0.0
            details2.acceptance_probability = 0.0
            details1.result = trajectory1
            details2.result = trajectory2

        sample1 = paths.Sample(
            replica=replica1,
            trajectory=details1.result,
            ensemble=ensemble1,
            details=details1
        )
        sample2 = paths.Sample(
            replica=replica2,
            trajectory=details2.result,
            ensemble=ensemble2,
            details=details2
            )
        return [sample1, sample2]

@restores_as_stub_object
class OneWayShootingMover(RandomChoiceMover):
    '''
    OneWayShootingMover is a special case of a RandomChoiceMover which
    combines gives a 50/50 chance of selecting either a ForwardShootMover or
    a BackwardShootMover. Both submovers use the same shooting point
    selector, and both apply to the same ensembles and replicas.

    Attributes
    ----------
    sel : ShootingPointSelector
        The shooting point selection scheme
    ensembles : list of Ensemble or None
        valid ensembles; None implies all ensembles are allowed (no
        restriction)
    replicas : list or 'all'
        valid replicas
    '''
    def __init__(self, sel, ensembles=None, replicas='all'):
        movers = [
            ForwardShootMover(sel, ensembles),
            BackwardShootMover(sel, ensembles)
        ]
        super(OneWayShootingMover, self).__init__(
            movers=movers, ensembles=ensembles, replicas=replicas
        )

@restores_as_stub_object
class MinusMover(ConditionalSequentialMover):
    '''
    Instance of a MinusMover.

    The minus move combines a replica exchange with path extension to swap
    paths between the innermost regular TIS interface ensemble and the minus
    interface ensemble. This is particularly useful for improving sampling
    of path space.
    '''
    def __init__(self, minus_ensemble, innermost_ensemble, 
                 ensembles=None, replicas='all'):
        segment = minus_ensemble.segment_ensemble
        subtrajectory_selector = RandomChoiceMover([
            FirstSubtrajectorySelectMover(subensemble=segment,
                                          n_l=minus_ensemble._n_l,
                                          ensembles=[minus_ensemble]
                                         ),
            FinalSubtrajectorySelectMover(subensemble=segment, 
                                          n_l=minus_ensemble._n_l,
                                          ensembles=[minus_ensemble]
                                         ),
        ])
        subtrajectory_selector.name = "MinusSubtrajectoryChooser"

        repex = ReplicaExchangeMover(ensembles=[[segment, innermost_ensemble]])

        force_to_minus = ForceEnsembleChangeMover(
            ensembles=[[segment, minus_ensemble]]
        )

        extension_mover = RandomChoiceMover([
            ForwardShootMover(paths.FinalFrameSelector(), minus_ensemble),
            BackwardShootMover(paths.FirstFrameSelector(), minus_ensemble)
        ])
        extension_mover.name = "MinusExtensionDirectionChooser"

        movers = [
            subtrajectory_selector,
            repex,
            force_to_minus,
            extension_mover
        ]

        self.minus_ensemble = minus_ensemble
        self.innermost_ensemble = innermost_ensemble
        initialization_logging(init_log, self, ['minus_ensemble',
                                                'innermost_ensemble'])
        super(MinusMover, self).__init__(movers=movers,
                                         ensembles=ensembles,
                                         replicas=replicas)

@restores_as_stub_object
class MultipleSetMinusMover(RandomChoiceMover):
    pass


def NeighborEnsembleReplicaExchange(ensemble_list):
    movers = [
        ReplicaExchangeMover(ensembles=[[ensemble_list[i], ensemble_list[i+1]]])
        for i in range(len(ensemble_list)-1)
    ]
    return movers

def PathReversalSet(l):
    if isinstance(l[0], Ensemble):
        return [PathReversalMover(ensembles=[item]) for item in l]
    else:
        return [PathReversalMover(replicas=[item]) for item in l]


class PathMoverFactory(object):
    @staticmethod
    def OneWayShootingSet(selector_set, interface_set):
        if type(selector_set) is not list:
            selector_set = [selector_set]*len(interface_set)
        mover_set = [
            OneWayShootingMover(sel=sel, ensembles=[iface])
            for (sel, iface) in zip(selector_set, interface_set)
        ]
        return mover_set

    @staticmethod
    def TwoWayShootingSet():
        pass

    @staticmethod
    def NearestNeighborRepExSet():
        pass
<|MERGE_RESOLUTION|>--- conflicted
+++ resolved
@@ -646,8 +646,7 @@
                            )
         return [path]
 
-
-<<<<<<< HEAD
+@restores_as_stub_dict
 class ForceEnsembleChangeMover(EnsembleHopMover):
     '''
     Force an ensemble change in the sample.
@@ -761,20 +760,8 @@
     '''
     def _choose(self, trajectory_list):
         return trajectory_list[-1]
-=======
-@restores_as_stub_object
-class MinusMove(ConditionalSequentialMover):
-    def __init__(self, minus_ensemble, innermost_ensembles, 
-                 ensembles=None, replicas='all'):
-        super(SequentialMover, self).__init__(ensembles=ensembles,
-                                              replicas=replicas)
-        #self.movers = movers
-        # TODO
-        initialization_logging(init_log, self, ['minus_ensemble',
-                                                'innermost_ensemble'])
->>>>>>> e0bbad65
-
-@restores_as_stub_object
+
+
 class PathReversalMover(PathMover):
     def move(self, globalstate):
         rep_sample = self.select_sample(globalstate, self.ensembles)
